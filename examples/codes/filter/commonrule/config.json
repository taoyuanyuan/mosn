--- conflicted
+++ resolved
@@ -1,153 +1,4 @@
 {
-<<<<<<< HEAD
-  "servers":[
-    {
-      "default_log_path":"stdout",
-      "listeners":[
-        {
-          "name":"serverListener",
-          "address": "127.0.0.1:2046",
-          "bind_port": true,
-          "log_path": "stdout",
-          "filter_chains": [{
-            "tls_context":{},
-            "filters": [
-              {
-                "type": "proxy",
-                "config": {
-                  "downstream_protocol": "Http2",
-                  "upstream_protocol": "Http1",
-                  "router_config_name":"server_router"
-
-                }
-              },
-              {
-                "type":"connection_manager",
-                "config":{
-                  "router_config_name":"server_router",
-                  "virtual_hosts":[{
-                    "name":"serverHost",
-                    "domains": ["*"],
-                    "routers": [
-                      {
-                        "match":{"prefix":"/"},
-                        "route":{"cluster_name":"serverCluster"}
-                      }
-                    ]
-                  }]
-
-                }
-              }]
-          }]
-        },
-        {
-          "name":"clientListener",
-          "address": "127.0.0.1:2045",
-          "bind_port": true,
-          "log_path": "stdout",
-          "filter_chains": [{
-            "tls_context":{},
-            "filters": [
-              {
-                "type": "proxy",
-                "config": {
-                  "downstream_protocol": "Http1",
-                  "upstream_protocol": "Http2",
-                  "router_config_name":"client_router"
-                }
-              },
-              {
-                "type":"connection_manager",
-                "config":{
-                  "router_config_name":"client_router",
-                  "virtual_hosts":[{
-                    "name":"clientHost",
-                    "domains": ["*"],
-                    "routers": [
-                      {
-                        "match":{"prefix":"/"},
-                        "route":{"cluster_name":"clientCluster"}
-                      }
-                    ]
-                  }]
-                }
-              }
-            ]
-          }],
-          "stream_filters": [
-            {
-              "type": "commonrule",
-              "config": {
-                "rule_configs": [
-                  {
-                    "enable": true,
-                    "id": 1,
-                    "index": 3,
-                    "limit": {
-                      "limit_strategy": "QPS",
-                      "max_burst_ratio": 1.0,
-                      "period_ms": 1000,
-                      "max_allows": 5
-                    },
-                    "name": "rule1",
-                    "resources": [
-                      {
-                        "headers": [
-                          {
-                            "compare_type": "EQUALS",
-                            "key": "path",
-                            "value": "/serverlist"
-                          },
-                          {
-                            "compare_type": "EQUALS",
-                            "key": "method",
-                            "value": "GET"
-                          }
-                        ],
-                        "params": [
-                          {
-                            "compare_type": "EQUALS",
-                            "key": "aa",
-                            "value": "a1"
-                          }
-                        ]
-                      }
-                    ],
-                    "run_mode": "CONTROL"
-                  }
-                ]
-              }
-            }
-          ]
-        }
-      ]
-    }
-  ],
-  "cluster_manager":{
-    "clusters":[
-      {
-        "Name":"serverCluster",
-        "type": "SIMPLE",
-        "lb_type": "LB_RANDOM",
-        "max_request_per_conn": 1024,
-        "conn_buffer_limit_bytes":32768,
-        "hosts":[
-          {"address":"127.0.0.1:8080"}
-        ]
-      },
-      {
-        "Name": "clientCluster",
-        "type": "SIMPLE",
-        "lb_type": "LB_RANDOM",
-        "max_request_per_conn": 1024,
-        "conn_buffer_limit_bytes":32768,
-        "hosts":[
-          {"address":"127.0.0.1:2046"}
-        ]
-      }
-    ]
-  }
-=======
 	"servers":[
 		{
 			"default_log_path":"stdout",
@@ -288,5 +139,4 @@
 			}
 		]
 	}
->>>>>>> d8463502
 }