// go run linux/mksysnum.go -Wall -Werror -static -I/tmp/include /tmp/include/asm/unistd.h
// Code generated by the command above; see README.md. DO NOT EDIT.

// +build mips64,linux

package unix

const (
	SYS_READ                   = 5000
	SYS_WRITE                  = 5001
	SYS_OPEN                   = 5002
	SYS_CLOSE                  = 5003
	SYS_STAT                   = 5004
	SYS_FSTAT                  = 5005
	SYS_LSTAT                  = 5006
	SYS_POLL                   = 5007
	SYS_LSEEK                  = 5008
	SYS_MMAP                   = 5009
	SYS_MPROTECT               = 5010
	SYS_MUNMAP                 = 5011
	SYS_BRK                    = 5012
	SYS_RT_SIGACTION           = 5013
	SYS_RT_SIGPROCMASK         = 5014
	SYS_IOCTL                  = 5015
	SYS_PREAD64                = 5016
	SYS_PWRITE64               = 5017
	SYS_READV                  = 5018
	SYS_WRITEV                 = 5019
	SYS_ACCESS                 = 5020
	SYS_PIPE                   = 5021
	SYS__NEWSELECT             = 5022
	SYS_SCHED_YIELD            = 5023
	SYS_MREMAP                 = 5024
	SYS_MSYNC                  = 5025
	SYS_MINCORE                = 5026
	SYS_MADVISE                = 5027
	SYS_SHMGET                 = 5028
	SYS_SHMAT                  = 5029
	SYS_SHMCTL                 = 5030
	SYS_DUP                    = 5031
	SYS_DUP2                   = 5032
	SYS_PAUSE                  = 5033
	SYS_NANOSLEEP              = 5034
	SYS_GETITIMER              = 5035
	SYS_SETITIMER              = 5036
	SYS_ALARM                  = 5037
	SYS_GETPID                 = 5038
	SYS_SENDFILE               = 5039
	SYS_SOCKET                 = 5040
	SYS_CONNECT                = 5041
	SYS_ACCEPT                 = 5042
	SYS_SENDTO                 = 5043
	SYS_RECVFROM               = 5044
	SYS_SENDMSG                = 5045
	SYS_RECVMSG                = 5046
	SYS_SHUTDOWN               = 5047
	SYS_BIND                   = 5048
	SYS_LISTEN                 = 5049
	SYS_GETSOCKNAME            = 5050
	SYS_GETPEERNAME            = 5051
	SYS_SOCKETPAIR             = 5052
	SYS_SETSOCKOPT             = 5053
	SYS_GETSOCKOPT             = 5054
	SYS_CLONE                  = 5055
	SYS_FORK                   = 5056
	SYS_EXECVE                 = 5057
	SYS_EXIT                   = 5058
	SYS_WAIT4                  = 5059
	SYS_KILL                   = 5060
	SYS_UNAME                  = 5061
	SYS_SEMGET                 = 5062
	SYS_SEMOP                  = 5063
	SYS_SEMCTL                 = 5064
	SYS_SHMDT                  = 5065
	SYS_MSGGET                 = 5066
	SYS_MSGSND                 = 5067
	SYS_MSGRCV                 = 5068
	SYS_MSGCTL                 = 5069
	SYS_FCNTL                  = 5070
	SYS_FLOCK                  = 5071
	SYS_FSYNC                  = 5072
	SYS_FDATASYNC              = 5073
	SYS_TRUNCATE               = 5074
	SYS_FTRUNCATE              = 5075
	SYS_GETDENTS               = 5076
	SYS_GETCWD                 = 5077
	SYS_CHDIR                  = 5078
	SYS_FCHDIR                 = 5079
	SYS_RENAME                 = 5080
	SYS_MKDIR                  = 5081
	SYS_RMDIR                  = 5082
	SYS_CREAT                  = 5083
	SYS_LINK                   = 5084
	SYS_UNLINK                 = 5085
	SYS_SYMLINK                = 5086
	SYS_READLINK               = 5087
	SYS_CHMOD                  = 5088
	SYS_FCHMOD                 = 5089
	SYS_CHOWN                  = 5090
	SYS_FCHOWN                 = 5091
	SYS_LCHOWN                 = 5092
	SYS_UMASK                  = 5093
	SYS_GETTIMEOFDAY           = 5094
	SYS_GETRLIMIT              = 5095
	SYS_GETRUSAGE              = 5096
	SYS_SYSINFO                = 5097
	SYS_TIMES                  = 5098
	SYS_PTRACE                 = 5099
	SYS_GETUID                 = 5100
	SYS_SYSLOG                 = 5101
	SYS_GETGID                 = 5102
	SYS_SETUID                 = 5103
	SYS_SETGID                 = 5104
	SYS_GETEUID                = 5105
	SYS_GETEGID                = 5106
	SYS_SETPGID                = 5107
	SYS_GETPPID                = 5108
	SYS_GETPGRP                = 5109
	SYS_SETSID                 = 5110
	SYS_SETREUID               = 5111
	SYS_SETREGID               = 5112
	SYS_GETGROUPS              = 5113
	SYS_SETGROUPS              = 5114
	SYS_SETRESUID              = 5115
	SYS_GETRESUID              = 5116
	SYS_SETRESGID              = 5117
	SYS_GETRESGID              = 5118
	SYS_GETPGID                = 5119
	SYS_SETFSUID               = 5120
	SYS_SETFSGID               = 5121
	SYS_GETSID                 = 5122
	SYS_CAPGET                 = 5123
	SYS_CAPSET                 = 5124
	SYS_RT_SIGPENDING          = 5125
	SYS_RT_SIGTIMEDWAIT        = 5126
	SYS_RT_SIGQUEUEINFO        = 5127
	SYS_RT_SIGSUSPEND          = 5128
	SYS_SIGALTSTACK            = 5129
	SYS_UTIME                  = 5130
	SYS_MKNOD                  = 5131
	SYS_PERSONALITY            = 5132
	SYS_USTAT                  = 5133
	SYS_STATFS                 = 5134
	SYS_FSTATFS                = 5135
	SYS_SYSFS                  = 5136
	SYS_GETPRIORITY            = 5137
	SYS_SETPRIORITY            = 5138
	SYS_SCHED_SETPARAM         = 5139
	SYS_SCHED_GETPARAM         = 5140
	SYS_SCHED_SETSCHEDULER     = 5141
	SYS_SCHED_GETSCHEDULER     = 5142
	SYS_SCHED_GET_PRIORITY_MAX = 5143
	SYS_SCHED_GET_PRIORITY_MIN = 5144
	SYS_SCHED_RR_GET_INTERVAL  = 5145
	SYS_MLOCK                  = 5146
	SYS_MUNLOCK                = 5147
	SYS_MLOCKALL               = 5148
	SYS_MUNLOCKALL             = 5149
	SYS_VHANGUP                = 5150
	SYS_PIVOT_ROOT             = 5151
	SYS__SYSCTL                = 5152
	SYS_PRCTL                  = 5153
	SYS_ADJTIMEX               = 5154
	SYS_SETRLIMIT              = 5155
	SYS_CHROOT                 = 5156
	SYS_SYNC                   = 5157
	SYS_ACCT                   = 5158
	SYS_SETTIMEOFDAY           = 5159
	SYS_MOUNT                  = 5160
	SYS_UMOUNT2                = 5161
	SYS_SWAPON                 = 5162
	SYS_SWAPOFF                = 5163
	SYS_REBOOT                 = 5164
	SYS_SETHOSTNAME            = 5165
	SYS_SETDOMAINNAME          = 5166
	SYS_CREATE_MODULE          = 5167
	SYS_INIT_MODULE            = 5168
	SYS_DELETE_MODULE          = 5169
	SYS_GET_KERNEL_SYMS        = 5170
	SYS_QUERY_MODULE           = 5171
	SYS_QUOTACTL               = 5172
	SYS_NFSSERVCTL             = 5173
	SYS_GETPMSG                = 5174
	SYS_PUTPMSG                = 5175
	SYS_AFS_SYSCALL            = 5176
	SYS_RESERVED177            = 5177
	SYS_GETTID                 = 5178
	SYS_READAHEAD              = 5179
	SYS_SETXATTR               = 5180
	SYS_LSETXATTR              = 5181
	SYS_FSETXATTR              = 5182
	SYS_GETXATTR               = 5183
	SYS_LGETXATTR              = 5184
	SYS_FGETXATTR              = 5185
	SYS_LISTXATTR              = 5186
	SYS_LLISTXATTR             = 5187
	SYS_FLISTXATTR             = 5188
	SYS_REMOVEXATTR            = 5189
	SYS_LREMOVEXATTR           = 5190
	SYS_FREMOVEXATTR           = 5191
	SYS_TKILL                  = 5192
	SYS_RESERVED193            = 5193
	SYS_FUTEX                  = 5194
	SYS_SCHED_SETAFFINITY      = 5195
	SYS_SCHED_GETAFFINITY      = 5196
	SYS_CACHEFLUSH             = 5197
	SYS_CACHECTL               = 5198
	SYS_SYSMIPS                = 5199
	SYS_IO_SETUP               = 5200
	SYS_IO_DESTROY             = 5201
	SYS_IO_GETEVENTS           = 5202
	SYS_IO_SUBMIT              = 5203
	SYS_IO_CANCEL              = 5204
	SYS_EXIT_GROUP             = 5205
	SYS_LOOKUP_DCOOKIE         = 5206
	SYS_EPOLL_CREATE           = 5207
	SYS_EPOLL_CTL              = 5208
	SYS_EPOLL_WAIT             = 5209
	SYS_REMAP_FILE_PAGES       = 5210
	SYS_RT_SIGRETURN           = 5211
	SYS_SET_TID_ADDRESS        = 5212
	SYS_RESTART_SYSCALL        = 5213
	SYS_SEMTIMEDOP             = 5214
	SYS_FADVISE64              = 5215
	SYS_TIMER_CREATE           = 5216
	SYS_TIMER_SETTIME          = 5217
	SYS_TIMER_GETTIME          = 5218
	SYS_TIMER_GETOVERRUN       = 5219
	SYS_TIMER_DELETE           = 5220
	SYS_CLOCK_SETTIME          = 5221
	SYS_CLOCK_GETTIME          = 5222
	SYS_CLOCK_GETRES           = 5223
	SYS_CLOCK_NANOSLEEP        = 5224
	SYS_TGKILL                 = 5225
	SYS_UTIMES                 = 5226
	SYS_MBIND                  = 5227
	SYS_GET_MEMPOLICY          = 5228
	SYS_SET_MEMPOLICY          = 5229
	SYS_MQ_OPEN                = 5230
	SYS_MQ_UNLINK              = 5231
	SYS_MQ_TIMEDSEND           = 5232
	SYS_MQ_TIMEDRECEIVE        = 5233
	SYS_MQ_NOTIFY              = 5234
	SYS_MQ_GETSETATTR          = 5235
	SYS_VSERVER                = 5236
	SYS_WAITID                 = 5237
	SYS_ADD_KEY                = 5239
	SYS_REQUEST_KEY            = 5240
	SYS_KEYCTL                 = 5241
	SYS_SET_THREAD_AREA        = 5242
	SYS_INOTIFY_INIT           = 5243
	SYS_INOTIFY_ADD_WATCH      = 5244
	SYS_INOTIFY_RM_WATCH       = 5245
	SYS_MIGRATE_PAGES          = 5246
	SYS_OPENAT                 = 5247
	SYS_MKDIRAT                = 5248
	SYS_MKNODAT                = 5249
	SYS_FCHOWNAT               = 5250
	SYS_FUTIMESAT              = 5251
	SYS_NEWFSTATAT             = 5252
	SYS_UNLINKAT               = 5253
	SYS_RENAMEAT               = 5254
	SYS_LINKAT                 = 5255
	SYS_SYMLINKAT              = 5256
	SYS_READLINKAT             = 5257
	SYS_FCHMODAT               = 5258
	SYS_FACCESSAT              = 5259
	SYS_PSELECT6               = 5260
	SYS_PPOLL                  = 5261
	SYS_UNSHARE                = 5262
	SYS_SPLICE                 = 5263
	SYS_SYNC_FILE_RANGE        = 5264
	SYS_TEE                    = 5265
	SYS_VMSPLICE               = 5266
	SYS_MOVE_PAGES             = 5267
	SYS_SET_ROBUST_LIST        = 5268
	SYS_GET_ROBUST_LIST        = 5269
	SYS_KEXEC_LOAD             = 5270
	SYS_GETCPU                 = 5271
	SYS_EPOLL_PWAIT            = 5272
	SYS_IOPRIO_SET             = 5273
	SYS_IOPRIO_GET             = 5274
	SYS_UTIMENSAT              = 5275
	SYS_SIGNALFD               = 5276
	SYS_TIMERFD                = 5277
	SYS_EVENTFD                = 5278
	SYS_FALLOCATE              = 5279
	SYS_TIMERFD_CREATE         = 5280
	SYS_TIMERFD_GETTIME        = 5281
	SYS_TIMERFD_SETTIME        = 5282
	SYS_SIGNALFD4              = 5283
	SYS_EVENTFD2               = 5284
	SYS_EPOLL_CREATE1          = 5285
	SYS_DUP3                   = 5286
	SYS_PIPE2                  = 5287
	SYS_INOTIFY_INIT1          = 5288
	SYS_PREADV                 = 5289
	SYS_PWRITEV                = 5290
	SYS_RT_TGSIGQUEUEINFO      = 5291
	SYS_PERF_EVENT_OPEN        = 5292
	SYS_ACCEPT4                = 5293
	SYS_RECVMMSG               = 5294
	SYS_FANOTIFY_INIT          = 5295
	SYS_FANOTIFY_MARK          = 5296
	SYS_PRLIMIT64              = 5297
	SYS_NAME_TO_HANDLE_AT      = 5298
	SYS_OPEN_BY_HANDLE_AT      = 5299
	SYS_CLOCK_ADJTIME          = 5300
	SYS_SYNCFS                 = 5301
	SYS_SENDMMSG               = 5302
	SYS_SETNS                  = 5303
	SYS_PROCESS_VM_READV       = 5304
	SYS_PROCESS_VM_WRITEV      = 5305
	SYS_KCMP                   = 5306
	SYS_FINIT_MODULE           = 5307
	SYS_GETDENTS64             = 5308
	SYS_SCHED_SETATTR          = 5309
	SYS_SCHED_GETATTR          = 5310
	SYS_RENAMEAT2              = 5311
	SYS_SECCOMP                = 5312
	SYS_GETRANDOM              = 5313
	SYS_MEMFD_CREATE           = 5314
	SYS_BPF                    = 5315
	SYS_EXECVEAT               = 5316
	SYS_USERFAULTFD            = 5317
	SYS_MEMBARRIER             = 5318
	SYS_MLOCK2                 = 5319
	SYS_COPY_FILE_RANGE        = 5320
	SYS_PREADV2                = 5321
	SYS_PWRITEV2               = 5322
	SYS_PKEY_MPROTECT          = 5323
	SYS_PKEY_ALLOC             = 5324
	SYS_PKEY_FREE              = 5325
	SYS_STATX                  = 5326
	SYS_RSEQ                   = 5327
	SYS_IO_PGETEVENTS          = 5328
	SYS_PIDFD_SEND_SIGNAL      = 5424
	SYS_IO_URING_SETUP         = 5425
	SYS_IO_URING_ENTER         = 5426
	SYS_IO_URING_REGISTER      = 5427
	SYS_OPEN_TREE              = 5428
	SYS_MOVE_MOUNT             = 5429
	SYS_FSOPEN                 = 5430
	SYS_FSCONFIG               = 5431
	SYS_FSMOUNT                = 5432
	SYS_FSPICK                 = 5433
	SYS_PIDFD_OPEN             = 5434
<<<<<<< HEAD
	SYS_CLONE3                 = 5435
=======
>>>>>>> 9d794ff8
)<|MERGE_RESOLUTION|>--- conflicted
+++ resolved
@@ -345,8 +345,4 @@
 	SYS_FSMOUNT                = 5432
 	SYS_FSPICK                 = 5433
 	SYS_PIDFD_OPEN             = 5434
-<<<<<<< HEAD
-	SYS_CLONE3                 = 5435
-=======
->>>>>>> 9d794ff8
 )