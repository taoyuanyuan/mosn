// Copyright 2012 The Go Authors. All rights reserved.
// Use of this source code is governed by a BSD-style
// license that can be found in the LICENSE file.

package windows

import (
	"syscall"
	"unsafe"
)

const (
	NameUnknown          = 0
	NameFullyQualifiedDN = 1
	NameSamCompatible    = 2
	NameDisplay          = 3
	NameUniqueId         = 6
	NameCanonical        = 7
	NameUserPrincipal    = 8
	NameCanonicalEx      = 9
	NameServicePrincipal = 10
	NameDnsDomain        = 12
)

// This function returns 1 byte BOOLEAN rather than the 4 byte BOOL.
// http://blogs.msdn.com/b/drnick/archive/2007/12/19/windows-and-upn-format-credentials.aspx
//sys	TranslateName(accName *uint16, accNameFormat uint32, desiredNameFormat uint32, translatedName *uint16, nSize *uint32) (err error) [failretval&0xff==0] = secur32.TranslateNameW
//sys	GetUserNameEx(nameFormat uint32, nameBuffre *uint16, nSize *uint32) (err error) [failretval&0xff==0] = secur32.GetUserNameExW

// TranslateAccountName converts a directory service
// object name from one format to another.
func TranslateAccountName(username string, from, to uint32, initSize int) (string, error) {
	u, e := UTF16PtrFromString(username)
	if e != nil {
		return "", e
	}
	n := uint32(50)
	for {
		b := make([]uint16, n)
		e = TranslateName(u, from, to, &b[0], &n)
		if e == nil {
			return UTF16ToString(b[:n]), nil
		}
		if e != ERROR_INSUFFICIENT_BUFFER {
			return "", e
		}
		if n <= uint32(len(b)) {
			return "", e
		}
	}
}

const (
	// do not reorder
	NetSetupUnknownStatus = iota
	NetSetupUnjoined
	NetSetupWorkgroupName
	NetSetupDomainName
)

type UserInfo10 struct {
	Name       *uint16
	Comment    *uint16
	UsrComment *uint16
	FullName   *uint16
}

//sys	NetUserGetInfo(serverName *uint16, userName *uint16, level uint32, buf **byte) (neterr error) = netapi32.NetUserGetInfo
//sys	NetGetJoinInformation(server *uint16, name **uint16, bufType *uint32) (neterr error) = netapi32.NetGetJoinInformation
//sys	NetApiBufferFree(buf *byte) (neterr error) = netapi32.NetApiBufferFree

const (
	// do not reorder
	SidTypeUser = 1 + iota
	SidTypeGroup
	SidTypeDomain
	SidTypeAlias
	SidTypeWellKnownGroup
	SidTypeDeletedAccount
	SidTypeInvalid
	SidTypeUnknown
	SidTypeComputer
	SidTypeLabel
)

type SidIdentifierAuthority struct {
	Value [6]byte
}

var (
	SECURITY_NULL_SID_AUTHORITY        = SidIdentifierAuthority{[6]byte{0, 0, 0, 0, 0, 0}}
	SECURITY_WORLD_SID_AUTHORITY       = SidIdentifierAuthority{[6]byte{0, 0, 0, 0, 0, 1}}
	SECURITY_LOCAL_SID_AUTHORITY       = SidIdentifierAuthority{[6]byte{0, 0, 0, 0, 0, 2}}
	SECURITY_CREATOR_SID_AUTHORITY     = SidIdentifierAuthority{[6]byte{0, 0, 0, 0, 0, 3}}
	SECURITY_NON_UNIQUE_AUTHORITY      = SidIdentifierAuthority{[6]byte{0, 0, 0, 0, 0, 4}}
	SECURITY_NT_AUTHORITY              = SidIdentifierAuthority{[6]byte{0, 0, 0, 0, 0, 5}}
	SECURITY_MANDATORY_LABEL_AUTHORITY = SidIdentifierAuthority{[6]byte{0, 0, 0, 0, 0, 16}}
)

const (
	SECURITY_NULL_RID                   = 0
	SECURITY_WORLD_RID                  = 0
	SECURITY_LOCAL_RID                  = 0
	SECURITY_CREATOR_OWNER_RID          = 0
	SECURITY_CREATOR_GROUP_RID          = 1
	SECURITY_DIALUP_RID                 = 1
	SECURITY_NETWORK_RID                = 2
	SECURITY_BATCH_RID                  = 3
	SECURITY_INTERACTIVE_RID            = 4
	SECURITY_LOGON_IDS_RID              = 5
	SECURITY_SERVICE_RID                = 6
	SECURITY_LOCAL_SYSTEM_RID           = 18
	SECURITY_BUILTIN_DOMAIN_RID         = 32
	SECURITY_PRINCIPAL_SELF_RID         = 10
	SECURITY_CREATOR_OWNER_SERVER_RID   = 0x2
	SECURITY_CREATOR_GROUP_SERVER_RID   = 0x3
	SECURITY_LOGON_IDS_RID_COUNT        = 0x3
	SECURITY_ANONYMOUS_LOGON_RID        = 0x7
	SECURITY_PROXY_RID                  = 0x8
	SECURITY_ENTERPRISE_CONTROLLERS_RID = 0x9
	SECURITY_SERVER_LOGON_RID           = SECURITY_ENTERPRISE_CONTROLLERS_RID
	SECURITY_AUTHENTICATED_USER_RID     = 0xb
	SECURITY_RESTRICTED_CODE_RID        = 0xc
	SECURITY_NT_NON_UNIQUE_RID          = 0x15
)

// Predefined domain-relative RIDs for local groups.
// See https://msdn.microsoft.com/en-us/library/windows/desktop/aa379649(v=vs.85).aspx
const (
	DOMAIN_ALIAS_RID_ADMINS                         = 0x220
	DOMAIN_ALIAS_RID_USERS                          = 0x221
	DOMAIN_ALIAS_RID_GUESTS                         = 0x222
	DOMAIN_ALIAS_RID_POWER_USERS                    = 0x223
	DOMAIN_ALIAS_RID_ACCOUNT_OPS                    = 0x224
	DOMAIN_ALIAS_RID_SYSTEM_OPS                     = 0x225
	DOMAIN_ALIAS_RID_PRINT_OPS                      = 0x226
	DOMAIN_ALIAS_RID_BACKUP_OPS                     = 0x227
	DOMAIN_ALIAS_RID_REPLICATOR                     = 0x228
	DOMAIN_ALIAS_RID_RAS_SERVERS                    = 0x229
	DOMAIN_ALIAS_RID_PREW2KCOMPACCESS               = 0x22a
	DOMAIN_ALIAS_RID_REMOTE_DESKTOP_USERS           = 0x22b
	DOMAIN_ALIAS_RID_NETWORK_CONFIGURATION_OPS      = 0x22c
	DOMAIN_ALIAS_RID_INCOMING_FOREST_TRUST_BUILDERS = 0x22d
	DOMAIN_ALIAS_RID_MONITORING_USERS               = 0x22e
	DOMAIN_ALIAS_RID_LOGGING_USERS                  = 0x22f
	DOMAIN_ALIAS_RID_AUTHORIZATIONACCESS            = 0x230
	DOMAIN_ALIAS_RID_TS_LICENSE_SERVERS             = 0x231
	DOMAIN_ALIAS_RID_DCOM_USERS                     = 0x232
	DOMAIN_ALIAS_RID_IUSERS                         = 0x238
	DOMAIN_ALIAS_RID_CRYPTO_OPERATORS               = 0x239
	DOMAIN_ALIAS_RID_CACHEABLE_PRINCIPALS_GROUP     = 0x23b
	DOMAIN_ALIAS_RID_NON_CACHEABLE_PRINCIPALS_GROUP = 0x23c
	DOMAIN_ALIAS_RID_EVENT_LOG_READERS_GROUP        = 0x23d
	DOMAIN_ALIAS_RID_CERTSVC_DCOM_ACCESS_GROUP      = 0x23e
)

//sys	LookupAccountSid(systemName *uint16, sid *SID, name *uint16, nameLen *uint32, refdDomainName *uint16, refdDomainNameLen *uint32, use *uint32) (err error) = advapi32.LookupAccountSidW
//sys	LookupAccountName(systemName *uint16, accountName *uint16, sid *SID, sidLen *uint32, refdDomainName *uint16, refdDomainNameLen *uint32, use *uint32) (err error) = advapi32.LookupAccountNameW
//sys	ConvertSidToStringSid(sid *SID, stringSid **uint16) (err error) = advapi32.ConvertSidToStringSidW
//sys	ConvertStringSidToSid(stringSid *uint16, sid **SID) (err error) = advapi32.ConvertStringSidToSidW
//sys	GetLengthSid(sid *SID) (len uint32) = advapi32.GetLengthSid
//sys	CopySid(destSidLen uint32, destSid *SID, srcSid *SID) (err error) = advapi32.CopySid
//sys	AllocateAndInitializeSid(identAuth *SidIdentifierAuthority, subAuth byte, subAuth0 uint32, subAuth1 uint32, subAuth2 uint32, subAuth3 uint32, subAuth4 uint32, subAuth5 uint32, subAuth6 uint32, subAuth7 uint32, sid **SID) (err error) = advapi32.AllocateAndInitializeSid
//sys	createWellKnownSid(sidType WELL_KNOWN_SID_TYPE, domainSid *SID, sid *SID, sizeSid *uint32) (err error) = advapi32.CreateWellKnownSid
//sys	isWellKnownSid(sid *SID, sidType WELL_KNOWN_SID_TYPE) (isWellKnown bool) = advapi32.IsWellKnownSid
//sys	FreeSid(sid *SID) (err error) [failretval!=0] = advapi32.FreeSid
//sys	EqualSid(sid1 *SID, sid2 *SID) (isEqual bool) = advapi32.EqualSid
//sys	getSidIdentifierAuthority(sid *SID) (authority *SidIdentifierAuthority) = advapi32.GetSidIdentifierAuthority
//sys	getSidSubAuthorityCount(sid *SID) (count *uint8) = advapi32.GetSidSubAuthorityCount
//sys	getSidSubAuthority(sid *SID, index uint32) (subAuthority *uint32) = advapi32.GetSidSubAuthority
//sys	isValidSid(sid *SID) (isValid bool) = advapi32.IsValidSid

// The security identifier (SID) structure is a variable-length
// structure used to uniquely identify users or groups.
type SID struct{}

// StringToSid converts a string-format security identifier
// SID into a valid, functional SID.
func StringToSid(s string) (*SID, error) {
	var sid *SID
	p, e := UTF16PtrFromString(s)
	if e != nil {
		return nil, e
	}
	e = ConvertStringSidToSid(p, &sid)
	if e != nil {
		return nil, e
	}
	defer LocalFree((Handle)(unsafe.Pointer(sid)))
	return sid.Copy()
}

// LookupSID retrieves a security identifier SID for the account
// and the name of the domain on which the account was found.
// System specify target computer to search.
func LookupSID(system, account string) (sid *SID, domain string, accType uint32, err error) {
	if len(account) == 0 {
		return nil, "", 0, syscall.EINVAL
	}
	acc, e := UTF16PtrFromString(account)
	if e != nil {
		return nil, "", 0, e
	}
	var sys *uint16
	if len(system) > 0 {
		sys, e = UTF16PtrFromString(system)
		if e != nil {
			return nil, "", 0, e
		}
	}
	n := uint32(50)
	dn := uint32(50)
	for {
		b := make([]byte, n)
		db := make([]uint16, dn)
		sid = (*SID)(unsafe.Pointer(&b[0]))
		e = LookupAccountName(sys, acc, sid, &n, &db[0], &dn, &accType)
		if e == nil {
			return sid, UTF16ToString(db), accType, nil
		}
		if e != ERROR_INSUFFICIENT_BUFFER {
			return nil, "", 0, e
		}
		if n <= uint32(len(b)) {
			return nil, "", 0, e
		}
	}
}

// String converts SID to a string format suitable for display, storage, or transmission.
func (sid *SID) String() string {
	var s *uint16
	e := ConvertSidToStringSid(sid, &s)
	if e != nil {
		return ""
	}
	defer LocalFree((Handle)(unsafe.Pointer(s)))
<<<<<<< HEAD
	return UTF16ToString((*[256]uint16)(unsafe.Pointer(s))[:])
=======
	return UTF16ToString((*[(1 << 30) - 1]uint16)(unsafe.Pointer(s))[:])
>>>>>>> 9d794ff8
}

// Len returns the length, in bytes, of a valid security identifier SID.
func (sid *SID) Len() int {
	return int(GetLengthSid(sid))
}

// Copy creates a duplicate of security identifier SID.
func (sid *SID) Copy() (*SID, error) {
	b := make([]byte, sid.Len())
	sid2 := (*SID)(unsafe.Pointer(&b[0]))
	e := CopySid(uint32(len(b)), sid2, sid)
	if e != nil {
		return nil, e
	}
	return sid2, nil
}

// IdentifierAuthority returns the identifier authority of the SID.
func (sid *SID) IdentifierAuthority() SidIdentifierAuthority {
	return *getSidIdentifierAuthority(sid)
}

// SubAuthorityCount returns the number of sub-authorities in the SID.
func (sid *SID) SubAuthorityCount() uint8 {
	return *getSidSubAuthorityCount(sid)
}

// SubAuthority returns the sub-authority of the SID as specified by
// the index, which must be less than sid.SubAuthorityCount().
func (sid *SID) SubAuthority(idx uint32) uint32 {
	if idx >= uint32(sid.SubAuthorityCount()) {
		panic("sub-authority index out of range")
	}
	return *getSidSubAuthority(sid, idx)
}

// IsValid returns whether the SID has a valid revision and length.
func (sid *SID) IsValid() bool {
	return isValidSid(sid)
}

// Equals compares two SIDs for equality.
func (sid *SID) Equals(sid2 *SID) bool {
	return EqualSid(sid, sid2)
}

// IsWellKnown determines whether the SID matches the well-known sidType.
func (sid *SID) IsWellKnown(sidType WELL_KNOWN_SID_TYPE) bool {
	return isWellKnownSid(sid, sidType)
}

// LookupAccount retrieves the name of the account for this SID
// and the name of the first domain on which this SID is found.
// System specify target computer to search for.
func (sid *SID) LookupAccount(system string) (account, domain string, accType uint32, err error) {
	var sys *uint16
	if len(system) > 0 {
		sys, err = UTF16PtrFromString(system)
		if err != nil {
			return "", "", 0, err
		}
	}
	n := uint32(50)
	dn := uint32(50)
	for {
		b := make([]uint16, n)
		db := make([]uint16, dn)
		e := LookupAccountSid(sys, sid, &b[0], &n, &db[0], &dn, &accType)
		if e == nil {
			return UTF16ToString(b), UTF16ToString(db), accType, nil
		}
		if e != ERROR_INSUFFICIENT_BUFFER {
			return "", "", 0, e
		}
		if n <= uint32(len(b)) {
			return "", "", 0, e
		}
	}
}

// Various types of pre-specified SIDs that can be synthesized and compared at runtime.
type WELL_KNOWN_SID_TYPE uint32

const (
	WinNullSid                                    = 0
	WinWorldSid                                   = 1
	WinLocalSid                                   = 2
	WinCreatorOwnerSid                            = 3
	WinCreatorGroupSid                            = 4
	WinCreatorOwnerServerSid                      = 5
	WinCreatorGroupServerSid                      = 6
	WinNtAuthoritySid                             = 7
	WinDialupSid                                  = 8
	WinNetworkSid                                 = 9
	WinBatchSid                                   = 10
	WinInteractiveSid                             = 11
	WinServiceSid                                 = 12
	WinAnonymousSid                               = 13
	WinProxySid                                   = 14
	WinEnterpriseControllersSid                   = 15
	WinSelfSid                                    = 16
	WinAuthenticatedUserSid                       = 17
	WinRestrictedCodeSid                          = 18
	WinTerminalServerSid                          = 19
	WinRemoteLogonIdSid                           = 20
	WinLogonIdsSid                                = 21
	WinLocalSystemSid                             = 22
	WinLocalServiceSid                            = 23
	WinNetworkServiceSid                          = 24
	WinBuiltinDomainSid                           = 25
	WinBuiltinAdministratorsSid                   = 26
	WinBuiltinUsersSid                            = 27
	WinBuiltinGuestsSid                           = 28
	WinBuiltinPowerUsersSid                       = 29
	WinBuiltinAccountOperatorsSid                 = 30
	WinBuiltinSystemOperatorsSid                  = 31
	WinBuiltinPrintOperatorsSid                   = 32
	WinBuiltinBackupOperatorsSid                  = 33
	WinBuiltinReplicatorSid                       = 34
	WinBuiltinPreWindows2000CompatibleAccessSid   = 35
	WinBuiltinRemoteDesktopUsersSid               = 36
	WinBuiltinNetworkConfigurationOperatorsSid    = 37
	WinAccountAdministratorSid                    = 38
	WinAccountGuestSid                            = 39
	WinAccountKrbtgtSid                           = 40
	WinAccountDomainAdminsSid                     = 41
	WinAccountDomainUsersSid                      = 42
	WinAccountDomainGuestsSid                     = 43
	WinAccountComputersSid                        = 44
	WinAccountControllersSid                      = 45
	WinAccountCertAdminsSid                       = 46
	WinAccountSchemaAdminsSid                     = 47
	WinAccountEnterpriseAdminsSid                 = 48
	WinAccountPolicyAdminsSid                     = 49
	WinAccountRasAndIasServersSid                 = 50
	WinNTLMAuthenticationSid                      = 51
	WinDigestAuthenticationSid                    = 52
	WinSChannelAuthenticationSid                  = 53
	WinThisOrganizationSid                        = 54
	WinOtherOrganizationSid                       = 55
	WinBuiltinIncomingForestTrustBuildersSid      = 56
	WinBuiltinPerfMonitoringUsersSid              = 57
	WinBuiltinPerfLoggingUsersSid                 = 58
	WinBuiltinAuthorizationAccessSid              = 59
	WinBuiltinTerminalServerLicenseServersSid     = 60
	WinBuiltinDCOMUsersSid                        = 61
	WinBuiltinIUsersSid                           = 62
	WinIUserSid                                   = 63
	WinBuiltinCryptoOperatorsSid                  = 64
	WinUntrustedLabelSid                          = 65
	WinLowLabelSid                                = 66
	WinMediumLabelSid                             = 67
	WinHighLabelSid                               = 68
	WinSystemLabelSid                             = 69
	WinWriteRestrictedCodeSid                     = 70
	WinCreatorOwnerRightsSid                      = 71
	WinCacheablePrincipalsGroupSid                = 72
	WinNonCacheablePrincipalsGroupSid             = 73
	WinEnterpriseReadonlyControllersSid           = 74
	WinAccountReadonlyControllersSid              = 75
	WinBuiltinEventLogReadersGroup                = 76
	WinNewEnterpriseReadonlyControllersSid        = 77
	WinBuiltinCertSvcDComAccessGroup              = 78
	WinMediumPlusLabelSid                         = 79
	WinLocalLogonSid                              = 80
	WinConsoleLogonSid                            = 81
	WinThisOrganizationCertificateSid             = 82
	WinApplicationPackageAuthoritySid             = 83
	WinBuiltinAnyPackageSid                       = 84
	WinCapabilityInternetClientSid                = 85
	WinCapabilityInternetClientServerSid          = 86
	WinCapabilityPrivateNetworkClientServerSid    = 87
	WinCapabilityPicturesLibrarySid               = 88
	WinCapabilityVideosLibrarySid                 = 89
	WinCapabilityMusicLibrarySid                  = 90
	WinCapabilityDocumentsLibrarySid              = 91
	WinCapabilitySharedUserCertificatesSid        = 92
	WinCapabilityEnterpriseAuthenticationSid      = 93
	WinCapabilityRemovableStorageSid              = 94
	WinBuiltinRDSRemoteAccessServersSid           = 95
	WinBuiltinRDSEndpointServersSid               = 96
	WinBuiltinRDSManagementServersSid             = 97
	WinUserModeDriversSid                         = 98
	WinBuiltinHyperVAdminsSid                     = 99
	WinAccountCloneableControllersSid             = 100
	WinBuiltinAccessControlAssistanceOperatorsSid = 101
	WinBuiltinRemoteManagementUsersSid            = 102
	WinAuthenticationAuthorityAssertedSid         = 103
	WinAuthenticationServiceAssertedSid           = 104
	WinLocalAccountSid                            = 105
	WinLocalAccountAndAdministratorSid            = 106
	WinAccountProtectedUsersSid                   = 107
	WinCapabilityAppointmentsSid                  = 108
	WinCapabilityContactsSid                      = 109
	WinAccountDefaultSystemManagedSid             = 110
	WinBuiltinDefaultSystemManagedGroupSid        = 111
	WinBuiltinStorageReplicaAdminsSid             = 112
	WinAccountKeyAdminsSid                        = 113
	WinAccountEnterpriseKeyAdminsSid              = 114
	WinAuthenticationKeyTrustSid                  = 115
	WinAuthenticationKeyPropertyMFASid            = 116
	WinAuthenticationKeyPropertyAttestationSid    = 117
	WinAuthenticationFreshKeyAuthSid              = 118
	WinBuiltinDeviceOwnersSid                     = 119
)

// Creates a SID for a well-known predefined alias, generally using the constants of the form
// Win*Sid, for the local machine.
func CreateWellKnownSid(sidType WELL_KNOWN_SID_TYPE) (*SID, error) {
	return CreateWellKnownDomainSid(sidType, nil)
}

// Creates a SID for a well-known predefined alias, generally using the constants of the form
// Win*Sid, for the domain specified by the domainSid parameter.
func CreateWellKnownDomainSid(sidType WELL_KNOWN_SID_TYPE, domainSid *SID) (*SID, error) {
	n := uint32(50)
	for {
		b := make([]byte, n)
		sid := (*SID)(unsafe.Pointer(&b[0]))
		err := createWellKnownSid(sidType, domainSid, sid, &n)
		if err == nil {
			return sid, nil
		}
		if err != ERROR_INSUFFICIENT_BUFFER {
			return nil, err
		}
		if n <= uint32(len(b)) {
			return nil, err
		}
	}
}

const (
	// do not reorder
	TOKEN_ASSIGN_PRIMARY = 1 << iota
	TOKEN_DUPLICATE
	TOKEN_IMPERSONATE
	TOKEN_QUERY
	TOKEN_QUERY_SOURCE
	TOKEN_ADJUST_PRIVILEGES
	TOKEN_ADJUST_GROUPS
	TOKEN_ADJUST_DEFAULT
	TOKEN_ADJUST_SESSIONID

	TOKEN_ALL_ACCESS = STANDARD_RIGHTS_REQUIRED |
		TOKEN_ASSIGN_PRIMARY |
		TOKEN_DUPLICATE |
		TOKEN_IMPERSONATE |
		TOKEN_QUERY |
		TOKEN_QUERY_SOURCE |
		TOKEN_ADJUST_PRIVILEGES |
		TOKEN_ADJUST_GROUPS |
		TOKEN_ADJUST_DEFAULT |
		TOKEN_ADJUST_SESSIONID
	TOKEN_READ  = STANDARD_RIGHTS_READ | TOKEN_QUERY
	TOKEN_WRITE = STANDARD_RIGHTS_WRITE |
		TOKEN_ADJUST_PRIVILEGES |
		TOKEN_ADJUST_GROUPS |
		TOKEN_ADJUST_DEFAULT
	TOKEN_EXECUTE = STANDARD_RIGHTS_EXECUTE
)

const (
	// do not reorder
	TokenUser = 1 + iota
	TokenGroups
	TokenPrivileges
	TokenOwner
	TokenPrimaryGroup
	TokenDefaultDacl
	TokenSource
	TokenType
	TokenImpersonationLevel
	TokenStatistics
	TokenRestrictedSids
	TokenSessionId
	TokenGroupsAndPrivileges
	TokenSessionReference
	TokenSandBoxInert
	TokenAuditPolicy
	TokenOrigin
	TokenElevationType
	TokenLinkedToken
	TokenElevation
	TokenHasRestrictions
	TokenAccessInformation
	TokenVirtualizationAllowed
	TokenVirtualizationEnabled
	TokenIntegrityLevel
	TokenUIAccess
	TokenMandatoryPolicy
	TokenLogonSid
	MaxTokenInfoClass
)

// Group attributes inside of Tokengroups.Groups[i].Attributes
const (
	SE_GROUP_MANDATORY          = 0x00000001
	SE_GROUP_ENABLED_BY_DEFAULT = 0x00000002
	SE_GROUP_ENABLED            = 0x00000004
	SE_GROUP_OWNER              = 0x00000008
	SE_GROUP_USE_FOR_DENY_ONLY  = 0x00000010
	SE_GROUP_INTEGRITY          = 0x00000020
	SE_GROUP_INTEGRITY_ENABLED  = 0x00000040
	SE_GROUP_LOGON_ID           = 0xC0000000
	SE_GROUP_RESOURCE           = 0x20000000
	SE_GROUP_VALID_ATTRIBUTES   = SE_GROUP_MANDATORY | SE_GROUP_ENABLED_BY_DEFAULT | SE_GROUP_ENABLED | SE_GROUP_OWNER | SE_GROUP_USE_FOR_DENY_ONLY | SE_GROUP_LOGON_ID | SE_GROUP_RESOURCE | SE_GROUP_INTEGRITY | SE_GROUP_INTEGRITY_ENABLED
)

// Privilege attributes
const (
	SE_PRIVILEGE_ENABLED_BY_DEFAULT = 0x00000001
	SE_PRIVILEGE_ENABLED            = 0x00000002
	SE_PRIVILEGE_REMOVED            = 0x00000004
	SE_PRIVILEGE_USED_FOR_ACCESS    = 0x80000000
	SE_PRIVILEGE_VALID_ATTRIBUTES   = SE_PRIVILEGE_ENABLED_BY_DEFAULT | SE_PRIVILEGE_ENABLED | SE_PRIVILEGE_REMOVED | SE_PRIVILEGE_USED_FOR_ACCESS
)

// Token types
const (
	TokenPrimary       = 1
	TokenImpersonation = 2
)

// Impersonation levels
const (
	SecurityAnonymous      = 0
	SecurityIdentification = 1
	SecurityImpersonation  = 2
	SecurityDelegation     = 3
)

type LUID struct {
	LowPart  uint32
	HighPart int32
}

type LUIDAndAttributes struct {
	Luid       LUID
	Attributes uint32
}

type SIDAndAttributes struct {
	Sid        *SID
	Attributes uint32
}

type Tokenuser struct {
	User SIDAndAttributes
}

type Tokenprimarygroup struct {
	PrimaryGroup *SID
}

type Tokengroups struct {
	GroupCount uint32
	Groups     [1]SIDAndAttributes // Use AllGroups() for iterating.
}

// AllGroups returns a slice that can be used to iterate over the groups in g.
func (g *Tokengroups) AllGroups() []SIDAndAttributes {
	return (*[(1 << 28) - 1]SIDAndAttributes)(unsafe.Pointer(&g.Groups[0]))[:g.GroupCount:g.GroupCount]
}

type Tokenprivileges struct {
	PrivilegeCount uint32
	Privileges     [1]LUIDAndAttributes // Use AllPrivileges() for iterating.
}

// AllPrivileges returns a slice that can be used to iterate over the privileges in p.
func (p *Tokenprivileges) AllPrivileges() []LUIDAndAttributes {
	return (*[(1 << 27) - 1]LUIDAndAttributes)(unsafe.Pointer(&p.Privileges[0]))[:p.PrivilegeCount:p.PrivilegeCount]
}

type Tokenmandatorylabel struct {
	Label SIDAndAttributes
}

func (tml *Tokenmandatorylabel) Size() uint32 {
	return uint32(unsafe.Sizeof(Tokenmandatorylabel{})) + GetLengthSid(tml.Label.Sid)
}

// Authorization Functions
//sys	checkTokenMembership(tokenHandle Token, sidToCheck *SID, isMember *int32) (err error) = advapi32.CheckTokenMembership
//sys	OpenProcessToken(process Handle, access uint32, token *Token) (err error) = advapi32.OpenProcessToken
//sys	OpenThreadToken(thread Handle, access uint32, openAsSelf bool, token *Token) (err error) = advapi32.OpenThreadToken
//sys	ImpersonateSelf(impersonationlevel uint32) (err error) = advapi32.ImpersonateSelf
//sys	RevertToSelf() (err error) = advapi32.RevertToSelf
//sys	SetThreadToken(thread *Handle, token Token) (err error) = advapi32.SetThreadToken
//sys	LookupPrivilegeValue(systemname *uint16, name *uint16, luid *LUID) (err error) = advapi32.LookupPrivilegeValueW
//sys	AdjustTokenPrivileges(token Token, disableAllPrivileges bool, newstate *Tokenprivileges, buflen uint32, prevstate *Tokenprivileges, returnlen *uint32) (err error) = advapi32.AdjustTokenPrivileges
//sys	AdjustTokenGroups(token Token, resetToDefault bool, newstate *Tokengroups, buflen uint32, prevstate *Tokengroups, returnlen *uint32) (err error) = advapi32.AdjustTokenGroups
//sys	GetTokenInformation(token Token, infoClass uint32, info *byte, infoLen uint32, returnedLen *uint32) (err error) = advapi32.GetTokenInformation
//sys	SetTokenInformation(token Token, infoClass uint32, info *byte, infoLen uint32) (err error) = advapi32.SetTokenInformation
//sys	DuplicateTokenEx(existingToken Token, desiredAccess uint32, tokenAttributes *SecurityAttributes, impersonationLevel uint32, tokenType uint32, newToken *Token) (err error) = advapi32.DuplicateTokenEx
//sys	GetUserProfileDirectory(t Token, dir *uint16, dirLen *uint32) (err error) = userenv.GetUserProfileDirectoryW
//sys	getSystemDirectory(dir *uint16, dirLen uint32) (len uint32, err error) = kernel32.GetSystemDirectoryW
//sys	getWindowsDirectory(dir *uint16, dirLen uint32) (len uint32, err error) = kernel32.GetWindowsDirectoryW
//sys	getSystemWindowsDirectory(dir *uint16, dirLen uint32) (len uint32, err error) = kernel32.GetSystemWindowsDirectoryW

// An access token contains the security information for a logon session.
// The system creates an access token when a user logs on, and every
// process executed on behalf of the user has a copy of the token.
// The token identifies the user, the user's groups, and the user's
// privileges. The system uses the token to control access to securable
// objects and to control the ability of the user to perform various
// system-related operations on the local computer.
type Token Handle

// OpenCurrentProcessToken opens an access token associated with current
// process with TOKEN_QUERY access. It is a real token that needs to be closed.
//
<<<<<<< HEAD
// Deprecated: Explicitly call OpenProcessToken(CurrentProcess(), ...)
=======
// Deprecated: Explicitly call OpenProcessToken(GetCurrentProcess(), ...)
>>>>>>> 9d794ff8
// with the desired access instead, or use GetCurrentProcessToken for a
// TOKEN_QUERY token.
func OpenCurrentProcessToken() (Token, error) {
	var token Token
<<<<<<< HEAD
	err := OpenProcessToken(CurrentProcess(), TOKEN_QUERY, &token)
=======
	err := OpenProcessToken(GetCurrentProcess(), TOKEN_QUERY, &token)
>>>>>>> 9d794ff8
	return token, err
}

// GetCurrentProcessToken returns the access token associated with
// the current process. It is a pseudo token that does not need
// to be closed.
func GetCurrentProcessToken() Token {
	return Token(^uintptr(4 - 1))
}

// GetCurrentThreadToken return the access token associated with
// the current thread. It is a pseudo token that does not need
// to be closed.
func GetCurrentThreadToken() Token {
	return Token(^uintptr(5 - 1))
}

// GetCurrentThreadEffectiveToken returns the effective access token
// associated with the current thread. It is a pseudo token that does
// not need to be closed.
func GetCurrentThreadEffectiveToken() Token {
	return Token(^uintptr(6 - 1))
}

// Close releases access to access token.
func (t Token) Close() error {
	return CloseHandle(Handle(t))
}

// getInfo retrieves a specified type of information about an access token.
func (t Token) getInfo(class uint32, initSize int) (unsafe.Pointer, error) {
	n := uint32(initSize)
	for {
		b := make([]byte, n)
		e := GetTokenInformation(t, class, &b[0], uint32(len(b)), &n)
		if e == nil {
			return unsafe.Pointer(&b[0]), nil
		}
		if e != ERROR_INSUFFICIENT_BUFFER {
			return nil, e
		}
		if n <= uint32(len(b)) {
			return nil, e
		}
	}
}

// GetTokenUser retrieves access token t user account information.
func (t Token) GetTokenUser() (*Tokenuser, error) {
	i, e := t.getInfo(TokenUser, 50)
	if e != nil {
		return nil, e
	}
	return (*Tokenuser)(i), nil
}

// GetTokenGroups retrieves group accounts associated with access token t.
func (t Token) GetTokenGroups() (*Tokengroups, error) {
	i, e := t.getInfo(TokenGroups, 50)
	if e != nil {
		return nil, e
	}
	return (*Tokengroups)(i), nil
}

// GetTokenPrimaryGroup retrieves access token t primary group information.
// A pointer to a SID structure representing a group that will become
// the primary group of any objects created by a process using this access token.
func (t Token) GetTokenPrimaryGroup() (*Tokenprimarygroup, error) {
	i, e := t.getInfo(TokenPrimaryGroup, 50)
	if e != nil {
		return nil, e
	}
	return (*Tokenprimarygroup)(i), nil
}

// GetUserProfileDirectory retrieves path to the
// root directory of the access token t user's profile.
func (t Token) GetUserProfileDirectory() (string, error) {
	n := uint32(100)
	for {
		b := make([]uint16, n)
		e := GetUserProfileDirectory(t, &b[0], &n)
		if e == nil {
			return UTF16ToString(b), nil
		}
		if e != ERROR_INSUFFICIENT_BUFFER {
			return "", e
		}
		if n <= uint32(len(b)) {
			return "", e
		}
	}
}

// IsElevated returns whether the current token is elevated from a UAC perspective.
func (token Token) IsElevated() bool {
	var isElevated uint32
	var outLen uint32
	err := GetTokenInformation(token, TokenElevation, (*byte)(unsafe.Pointer(&isElevated)), uint32(unsafe.Sizeof(isElevated)), &outLen)
	if err != nil {
		return false
	}
	return outLen == uint32(unsafe.Sizeof(isElevated)) && isElevated != 0
}

// GetLinkedToken returns the linked token, which may be an elevated UAC token.
func (token Token) GetLinkedToken() (Token, error) {
	var linkedToken Token
	var outLen uint32
	err := GetTokenInformation(token, TokenLinkedToken, (*byte)(unsafe.Pointer(&linkedToken)), uint32(unsafe.Sizeof(linkedToken)), &outLen)
	if err != nil {
		return Token(0), err
	}
	return linkedToken, nil
}

// GetSystemDirectory retrieves the path to current location of the system
// directory, which is typically, though not always, `C:\Windows\System32`.
func GetSystemDirectory() (string, error) {
	n := uint32(MAX_PATH)
	for {
		b := make([]uint16, n)
		l, e := getSystemDirectory(&b[0], n)
		if e != nil {
			return "", e
		}
		if l <= n {
			return UTF16ToString(b[:l]), nil
		}
		n = l
	}
}

// GetWindowsDirectory retrieves the path to current location of the Windows
// directory, which is typically, though not always, `C:\Windows`. This may
// be a private user directory in the case that the application is running
// under a terminal server.
func GetWindowsDirectory() (string, error) {
	n := uint32(MAX_PATH)
	for {
		b := make([]uint16, n)
		l, e := getWindowsDirectory(&b[0], n)
		if e != nil {
			return "", e
		}
		if l <= n {
			return UTF16ToString(b[:l]), nil
		}
		n = l
	}
}

// GetSystemWindowsDirectory retrieves the path to current location of the
// Windows directory, which is typically, though not always, `C:\Windows`.
func GetSystemWindowsDirectory() (string, error) {
	n := uint32(MAX_PATH)
	for {
		b := make([]uint16, n)
		l, e := getSystemWindowsDirectory(&b[0], n)
		if e != nil {
			return "", e
		}
		if l <= n {
			return UTF16ToString(b[:l]), nil
		}
		n = l
	}
}

// IsMember reports whether the access token t is a member of the provided SID.
func (t Token) IsMember(sid *SID) (bool, error) {
	var b int32
	if e := checkTokenMembership(t, sid, &b); e != nil {
		return false, e
	}
	return b != 0, nil
}

const (
	WTS_CONSOLE_CONNECT        = 0x1
	WTS_CONSOLE_DISCONNECT     = 0x2
	WTS_REMOTE_CONNECT         = 0x3
	WTS_REMOTE_DISCONNECT      = 0x4
	WTS_SESSION_LOGON          = 0x5
	WTS_SESSION_LOGOFF         = 0x6
	WTS_SESSION_LOCK           = 0x7
	WTS_SESSION_UNLOCK         = 0x8
	WTS_SESSION_REMOTE_CONTROL = 0x9
	WTS_SESSION_CREATE         = 0xa
	WTS_SESSION_TERMINATE      = 0xb
)

const (
	WTSActive       = 0
	WTSConnected    = 1
	WTSConnectQuery = 2
	WTSShadow       = 3
	WTSDisconnected = 4
	WTSIdle         = 5
	WTSListen       = 6
	WTSReset        = 7
	WTSDown         = 8
	WTSInit         = 9
)

type WTSSESSION_NOTIFICATION struct {
	Size      uint32
	SessionID uint32
}

type WTS_SESSION_INFO struct {
	SessionID         uint32
	WindowStationName *uint16
	State             uint32
}

//sys WTSQueryUserToken(session uint32, token *Token) (err error) = wtsapi32.WTSQueryUserToken
//sys WTSEnumerateSessions(handle Handle, reserved uint32, version uint32, sessions **WTS_SESSION_INFO, count *uint32) (err error) = wtsapi32.WTSEnumerateSessionsW
//sys WTSFreeMemory(ptr uintptr) = wtsapi32.WTSFreeMemory

type ACL struct {
	aclRevision byte
	sbz1        byte
	aclSize     uint16
	aceCount    uint16
	sbz2        uint16
}

type SECURITY_DESCRIPTOR struct {
	revision byte
	sbz1     byte
	control  SECURITY_DESCRIPTOR_CONTROL
	owner    *SID
	group    *SID
	sacl     *ACL
	dacl     *ACL
}

type SecurityAttributes struct {
	Length             uint32
	SecurityDescriptor *SECURITY_DESCRIPTOR
	InheritHandle      uint32
}

type SE_OBJECT_TYPE uint32

// Constants for type SE_OBJECT_TYPE
const (
	SE_UNKNOWN_OBJECT_TYPE     = 0
	SE_FILE_OBJECT             = 1
	SE_SERVICE                 = 2
	SE_PRINTER                 = 3
	SE_REGISTRY_KEY            = 4
	SE_LMSHARE                 = 5
	SE_KERNEL_OBJECT           = 6
	SE_WINDOW_OBJECT           = 7
	SE_DS_OBJECT               = 8
	SE_DS_OBJECT_ALL           = 9
	SE_PROVIDER_DEFINED_OBJECT = 10
	SE_WMIGUID_OBJECT          = 11
	SE_REGISTRY_WOW64_32KEY    = 12
	SE_REGISTRY_WOW64_64KEY    = 13
)

type SECURITY_INFORMATION uint32

// Constants for type SECURITY_INFORMATION
const (
	OWNER_SECURITY_INFORMATION            = 0x00000001
	GROUP_SECURITY_INFORMATION            = 0x00000002
	DACL_SECURITY_INFORMATION             = 0x00000004
	SACL_SECURITY_INFORMATION             = 0x00000008
	LABEL_SECURITY_INFORMATION            = 0x00000010
	ATTRIBUTE_SECURITY_INFORMATION        = 0x00000020
	SCOPE_SECURITY_INFORMATION            = 0x00000040
	BACKUP_SECURITY_INFORMATION           = 0x00010000
	PROTECTED_DACL_SECURITY_INFORMATION   = 0x80000000
	PROTECTED_SACL_SECURITY_INFORMATION   = 0x40000000
	UNPROTECTED_DACL_SECURITY_INFORMATION = 0x20000000
	UNPROTECTED_SACL_SECURITY_INFORMATION = 0x10000000
)

type SECURITY_DESCRIPTOR_CONTROL uint16

// Constants for type SECURITY_DESCRIPTOR_CONTROL
const (
	SE_OWNER_DEFAULTED       = 0x0001
	SE_GROUP_DEFAULTED       = 0x0002
	SE_DACL_PRESENT          = 0x0004
	SE_DACL_DEFAULTED        = 0x0008
	SE_SACL_PRESENT          = 0x0010
	SE_SACL_DEFAULTED        = 0x0020
	SE_DACL_AUTO_INHERIT_REQ = 0x0100
	SE_SACL_AUTO_INHERIT_REQ = 0x0200
	SE_DACL_AUTO_INHERITED   = 0x0400
	SE_SACL_AUTO_INHERITED   = 0x0800
	SE_DACL_PROTECTED        = 0x1000
	SE_SACL_PROTECTED        = 0x2000
	SE_RM_CONTROL_VALID      = 0x4000
	SE_SELF_RELATIVE         = 0x8000
)

type ACCESS_MASK uint32

// Constants for type ACCESS_MASK
const (
	DELETE                   = 0x00010000
	READ_CONTROL             = 0x00020000
	WRITE_DAC                = 0x00040000
	WRITE_OWNER              = 0x00080000
	SYNCHRONIZE              = 0x00100000
	STANDARD_RIGHTS_REQUIRED = 0x000F0000
	STANDARD_RIGHTS_READ     = READ_CONTROL
	STANDARD_RIGHTS_WRITE    = READ_CONTROL
	STANDARD_RIGHTS_EXECUTE  = READ_CONTROL
	STANDARD_RIGHTS_ALL      = 0x001F0000
	SPECIFIC_RIGHTS_ALL      = 0x0000FFFF
	ACCESS_SYSTEM_SECURITY   = 0x01000000
	MAXIMUM_ALLOWED          = 0x02000000
	GENERIC_READ             = 0x80000000
	GENERIC_WRITE            = 0x40000000
	GENERIC_EXECUTE          = 0x20000000
	GENERIC_ALL              = 0x10000000
)

type ACCESS_MODE uint32

// Constants for type ACCESS_MODE
const (
	NOT_USED_ACCESS   = 0
	GRANT_ACCESS      = 1
	SET_ACCESS        = 2
	DENY_ACCESS       = 3
	REVOKE_ACCESS     = 4
	SET_AUDIT_SUCCESS = 5
	SET_AUDIT_FAILURE = 6
)

// Constants for AceFlags and Inheritance fields
const (
	NO_INHERITANCE                     = 0x0
	SUB_OBJECTS_ONLY_INHERIT           = 0x1
	SUB_CONTAINERS_ONLY_INHERIT        = 0x2
	SUB_CONTAINERS_AND_OBJECTS_INHERIT = 0x3
	INHERIT_NO_PROPAGATE               = 0x4
	INHERIT_ONLY                       = 0x8
	INHERITED_ACCESS_ENTRY             = 0x10
	INHERITED_PARENT                   = 0x10000000
	INHERITED_GRANDPARENT              = 0x20000000
	OBJECT_INHERIT_ACE                 = 0x1
	CONTAINER_INHERIT_ACE              = 0x2
	NO_PROPAGATE_INHERIT_ACE           = 0x4
	INHERIT_ONLY_ACE                   = 0x8
	INHERITED_ACE                      = 0x10
	VALID_INHERIT_FLAGS                = 0x1F
)

type MULTIPLE_TRUSTEE_OPERATION uint32

// Constants for MULTIPLE_TRUSTEE_OPERATION
const (
	NO_MULTIPLE_TRUSTEE    = 0
	TRUSTEE_IS_IMPERSONATE = 1
)

type TRUSTEE_FORM uint32

// Constants for TRUSTEE_FORM
const (
	TRUSTEE_IS_SID              = 0
	TRUSTEE_IS_NAME             = 1
	TRUSTEE_BAD_FORM            = 2
	TRUSTEE_IS_OBJECTS_AND_SID  = 3
	TRUSTEE_IS_OBJECTS_AND_NAME = 4
)

type TRUSTEE_TYPE uint32

// Constants for TRUSTEE_TYPE
const (
	TRUSTEE_IS_UNKNOWN          = 0
	TRUSTEE_IS_USER             = 1
	TRUSTEE_IS_GROUP            = 2
	TRUSTEE_IS_DOMAIN           = 3
	TRUSTEE_IS_ALIAS            = 4
	TRUSTEE_IS_WELL_KNOWN_GROUP = 5
	TRUSTEE_IS_DELETED          = 6
	TRUSTEE_IS_INVALID          = 7
	TRUSTEE_IS_COMPUTER         = 8
)

// Constants for ObjectsPresent field
const (
	ACE_OBJECT_TYPE_PRESENT           = 0x1
	ACE_INHERITED_OBJECT_TYPE_PRESENT = 0x2
)

type EXPLICIT_ACCESS struct {
	AccessPermissions ACCESS_MASK
	AccessMode        ACCESS_MODE
	Inheritance       uint32
	Trustee           TRUSTEE
}

// This type is the union inside of TRUSTEE and must be created using one of the TrusteeValueFrom* functions.
type TrusteeValue uintptr

func TrusteeValueFromString(str string) TrusteeValue {
	return TrusteeValue(unsafe.Pointer(StringToUTF16Ptr(str)))
}
func TrusteeValueFromSID(sid *SID) TrusteeValue {
	return TrusteeValue(unsafe.Pointer(sid))
}
func TrusteeValueFromObjectsAndSid(objectsAndSid *OBJECTS_AND_SID) TrusteeValue {
	return TrusteeValue(unsafe.Pointer(objectsAndSid))
}
func TrusteeValueFromObjectsAndName(objectsAndName *OBJECTS_AND_NAME) TrusteeValue {
	return TrusteeValue(unsafe.Pointer(objectsAndName))
}

type TRUSTEE struct {
	MultipleTrustee          *TRUSTEE
	MultipleTrusteeOperation MULTIPLE_TRUSTEE_OPERATION
	TrusteeForm              TRUSTEE_FORM
	TrusteeType              TRUSTEE_TYPE
	TrusteeValue             TrusteeValue
}

type OBJECTS_AND_SID struct {
	ObjectsPresent          uint32
	ObjectTypeGuid          GUID
	InheritedObjectTypeGuid GUID
	Sid                     *SID
}

type OBJECTS_AND_NAME struct {
	ObjectsPresent          uint32
	ObjectType              SE_OBJECT_TYPE
	ObjectTypeName          *uint16
	InheritedObjectTypeName *uint16
	Name                    *uint16
}

//sys	getSecurityInfo(handle Handle, objectType SE_OBJECT_TYPE, securityInformation SECURITY_INFORMATION, owner **SID, group **SID, dacl **ACL, sacl **ACL, sd **SECURITY_DESCRIPTOR) (ret error) = advapi32.GetSecurityInfo
//sys	SetSecurityInfo(handle Handle, objectType SE_OBJECT_TYPE, securityInformation SECURITY_INFORMATION, owner *SID, group *SID, dacl *ACL, sacl *ACL) = advapi32.SetSecurityInfo
//sys	getNamedSecurityInfo(objectName string, objectType SE_OBJECT_TYPE, securityInformation SECURITY_INFORMATION, owner **SID, group **SID, dacl **ACL, sacl **ACL, sd **SECURITY_DESCRIPTOR) (ret error) = advapi32.GetNamedSecurityInfoW
//sys	SetNamedSecurityInfo(objectName string, objectType SE_OBJECT_TYPE, securityInformation SECURITY_INFORMATION, owner *SID, group *SID, dacl *ACL, sacl *ACL) (ret error) = advapi32.SetNamedSecurityInfoW

//sys	buildSecurityDescriptor(owner *TRUSTEE, group *TRUSTEE, countAccessEntries uint32, accessEntries *EXPLICIT_ACCESS, countAuditEntries uint32, auditEntries *EXPLICIT_ACCESS, oldSecurityDescriptor *SECURITY_DESCRIPTOR, sizeNewSecurityDescriptor *uint32, newSecurityDescriptor **SECURITY_DESCRIPTOR) (ret error) = advapi32.BuildSecurityDescriptorW
//sys	initializeSecurityDescriptor(absoluteSD *SECURITY_DESCRIPTOR, revision uint32) (err error) = advapi32.InitializeSecurityDescriptor

//sys	getSecurityDescriptorControl(sd *SECURITY_DESCRIPTOR, control *SECURITY_DESCRIPTOR_CONTROL, revision *uint32) (err error) = advapi32.GetSecurityDescriptorControl
//sys	getSecurityDescriptorDacl(sd *SECURITY_DESCRIPTOR, daclPresent *bool, dacl **ACL, daclDefaulted *bool) (err error) = advapi32.GetSecurityDescriptorDacl
//sys	getSecurityDescriptorSacl(sd *SECURITY_DESCRIPTOR, saclPresent *bool, sacl **ACL, saclDefaulted *bool) (err error) = advapi32.GetSecurityDescriptorSacl
//sys	getSecurityDescriptorOwner(sd *SECURITY_DESCRIPTOR, owner **SID, ownerDefaulted *bool) (err error) = advapi32.GetSecurityDescriptorOwner
//sys	getSecurityDescriptorGroup(sd *SECURITY_DESCRIPTOR, group **SID, groupDefaulted *bool) (err error) = advapi32.GetSecurityDescriptorGroup
//sys	getSecurityDescriptorLength(sd *SECURITY_DESCRIPTOR) (len uint32) = advapi32.GetSecurityDescriptorLength
//sys	getSecurityDescriptorRMControl(sd *SECURITY_DESCRIPTOR, rmControl *uint8) (ret error) [failretval!=0] = advapi32.GetSecurityDescriptorRMControl
//sys	isValidSecurityDescriptor(sd *SECURITY_DESCRIPTOR) (isValid bool) = advapi32.IsValidSecurityDescriptor

//sys	setSecurityDescriptorControl(sd *SECURITY_DESCRIPTOR, controlBitsOfInterest SECURITY_DESCRIPTOR_CONTROL, controlBitsToSet SECURITY_DESCRIPTOR_CONTROL) (err error) = advapi32.SetSecurityDescriptorControl
//sys	setSecurityDescriptorDacl(sd *SECURITY_DESCRIPTOR, daclPresent bool, dacl *ACL, daclDefaulted bool) (err error) = advapi32.SetSecurityDescriptorDacl
//sys	setSecurityDescriptorSacl(sd *SECURITY_DESCRIPTOR, saclPresent bool, sacl *ACL, saclDefaulted bool) (err error) = advapi32.SetSecurityDescriptorSacl
//sys	setSecurityDescriptorOwner(sd *SECURITY_DESCRIPTOR, owner *SID, ownerDefaulted bool) (err error) = advapi32.SetSecurityDescriptorOwner
//sys	setSecurityDescriptorGroup(sd *SECURITY_DESCRIPTOR, group *SID, groupDefaulted bool) (err error) = advapi32.SetSecurityDescriptorGroup
//sys	setSecurityDescriptorRMControl(sd *SECURITY_DESCRIPTOR, rmControl *uint8) = advapi32.SetSecurityDescriptorRMControl

//sys	convertStringSecurityDescriptorToSecurityDescriptor(str string, revision uint32, sd **SECURITY_DESCRIPTOR, size *uint32) (err error) = advapi32.ConvertStringSecurityDescriptorToSecurityDescriptorW
//sys	convertSecurityDescriptorToStringSecurityDescriptor(sd *SECURITY_DESCRIPTOR, revision uint32, securityInformation SECURITY_INFORMATION, str **uint16, strLen *uint32) (err error) = advapi32.ConvertSecurityDescriptorToStringSecurityDescriptorW

//sys	makeAbsoluteSD(selfRelativeSD *SECURITY_DESCRIPTOR, absoluteSD *SECURITY_DESCRIPTOR, absoluteSDSize *uint32, dacl *ACL, daclSize *uint32, sacl *ACL, saclSize *uint32, owner *SID, ownerSize *uint32, group *SID, groupSize *uint32) (err error) = advapi32.MakeAbsoluteSD
//sys	makeSelfRelativeSD(absoluteSD *SECURITY_DESCRIPTOR, selfRelativeSD *SECURITY_DESCRIPTOR, selfRelativeSDSize *uint32) (err error) = advapi32.MakeSelfRelativeSD

//sys	setEntriesInAcl(countExplicitEntries uint32, explicitEntries *EXPLICIT_ACCESS, oldACL *ACL, newACL **ACL) (ret error) = advapi32.SetEntriesInAclW

// Control returns the security descriptor control bits.
func (sd *SECURITY_DESCRIPTOR) Control() (control SECURITY_DESCRIPTOR_CONTROL, revision uint32, err error) {
	err = getSecurityDescriptorControl(sd, &control, &revision)
	return
}

// SetControl sets the security descriptor control bits.
func (sd *SECURITY_DESCRIPTOR) SetControl(controlBitsOfInterest SECURITY_DESCRIPTOR_CONTROL, controlBitsToSet SECURITY_DESCRIPTOR_CONTROL) error {
	return setSecurityDescriptorControl(sd, controlBitsOfInterest, controlBitsToSet)
}

// RMControl returns the security descriptor resource manager control bits.
func (sd *SECURITY_DESCRIPTOR) RMControl() (control uint8, err error) {
	err = getSecurityDescriptorRMControl(sd, &control)
	return
}

// SetRMControl sets the security descriptor resource manager control bits.
func (sd *SECURITY_DESCRIPTOR) SetRMControl(rmControl uint8) {
	setSecurityDescriptorRMControl(sd, &rmControl)
}

// DACL returns the security descriptor DACL and whether it was defaulted. The dacl return value may be nil
// if a DACL exists but is an "empty DACL", meaning fully permissive. If the DACL does not exist, err returns
// ERROR_OBJECT_NOT_FOUND.
func (sd *SECURITY_DESCRIPTOR) DACL() (dacl *ACL, defaulted bool, err error) {
	var present bool
	err = getSecurityDescriptorDacl(sd, &present, &dacl, &defaulted)
	if !present {
		err = ERROR_OBJECT_NOT_FOUND
	}
	return
}

// SetDACL sets the absolute security descriptor DACL.
func (absoluteSD *SECURITY_DESCRIPTOR) SetDACL(dacl *ACL, present, defaulted bool) error {
	return setSecurityDescriptorDacl(absoluteSD, present, dacl, defaulted)
}

// SACL returns the security descriptor SACL and whether it was defaulted. The sacl return value may be nil
// if a SACL exists but is an "empty SACL", meaning fully permissive. If the SACL does not exist, err returns
// ERROR_OBJECT_NOT_FOUND.
func (sd *SECURITY_DESCRIPTOR) SACL() (sacl *ACL, defaulted bool, err error) {
	var present bool
	err = getSecurityDescriptorSacl(sd, &present, &sacl, &defaulted)
	if !present {
		err = ERROR_OBJECT_NOT_FOUND
	}
	return
}

// SetSACL sets the absolute security descriptor SACL.
func (absoluteSD *SECURITY_DESCRIPTOR) SetSACL(sacl *ACL, present, defaulted bool) error {
	return setSecurityDescriptorSacl(absoluteSD, present, sacl, defaulted)
}

// Owner returns the security descriptor owner and whether it was defaulted.
func (sd *SECURITY_DESCRIPTOR) Owner() (owner *SID, defaulted bool, err error) {
	err = getSecurityDescriptorOwner(sd, &owner, &defaulted)
	return
}

// SetOwner sets the absolute security descriptor owner.
func (absoluteSD *SECURITY_DESCRIPTOR) SetOwner(owner *SID, defaulted bool) error {
	return setSecurityDescriptorOwner(absoluteSD, owner, defaulted)
}

// Group returns the security descriptor group and whether it was defaulted.
func (sd *SECURITY_DESCRIPTOR) Group() (group *SID, defaulted bool, err error) {
	err = getSecurityDescriptorGroup(sd, &group, &defaulted)
	return
}

// SetGroup sets the absolute security descriptor owner.
func (absoluteSD *SECURITY_DESCRIPTOR) SetGroup(group *SID, defaulted bool) error {
	return setSecurityDescriptorGroup(absoluteSD, group, defaulted)
}

// Length returns the length of the security descriptor.
func (sd *SECURITY_DESCRIPTOR) Length() uint32 {
	return getSecurityDescriptorLength(sd)
}

// IsValid returns whether the security descriptor is valid.
func (sd *SECURITY_DESCRIPTOR) IsValid() bool {
	return isValidSecurityDescriptor(sd)
}

// String returns the SDDL form of the security descriptor, with a function signature that can be
// used with %v formatting directives.
func (sd *SECURITY_DESCRIPTOR) String() string {
	var sddl *uint16
	err := convertSecurityDescriptorToStringSecurityDescriptor(sd, 1, 0xff, &sddl, nil)
	if err != nil {
		return ""
	}
	defer LocalFree(Handle(unsafe.Pointer(sddl)))
	return UTF16ToString((*[(1 << 30) - 1]uint16)(unsafe.Pointer(sddl))[:])
}

// ToAbsolute converts a self-relative security descriptor into an absolute one.
func (selfRelativeSD *SECURITY_DESCRIPTOR) ToAbsolute() (absoluteSD *SECURITY_DESCRIPTOR, err error) {
	control, _, err := selfRelativeSD.Control()
	if err != nil {
		return
	}
	if control&SE_SELF_RELATIVE == 0 {
		err = ERROR_INVALID_PARAMETER
		return
	}
	var absoluteSDSize, daclSize, saclSize, ownerSize, groupSize uint32
	err = makeAbsoluteSD(selfRelativeSD, nil, &absoluteSDSize,
		nil, &daclSize, nil, &saclSize, nil, &ownerSize, nil, &groupSize)
	switch err {
	case ERROR_INSUFFICIENT_BUFFER:
	case nil:
		// makeAbsoluteSD is expected to fail, but it succeeds.
		return nil, ERROR_INTERNAL_ERROR
	default:
		return nil, err
	}
	if absoluteSDSize > 0 {
		absoluteSD = (*SECURITY_DESCRIPTOR)(unsafe.Pointer(&make([]byte, absoluteSDSize)[0]))
	}
	var (
		dacl  *ACL
		sacl  *ACL
		owner *SID
		group *SID
	)
	if daclSize > 0 {
		dacl = (*ACL)(unsafe.Pointer(&make([]byte, daclSize)[0]))
	}
	if saclSize > 0 {
		sacl = (*ACL)(unsafe.Pointer(&make([]byte, saclSize)[0]))
	}
	if ownerSize > 0 {
		owner = (*SID)(unsafe.Pointer(&make([]byte, ownerSize)[0]))
	}
	if groupSize > 0 {
		group = (*SID)(unsafe.Pointer(&make([]byte, groupSize)[0]))
	}
	err = makeAbsoluteSD(selfRelativeSD, absoluteSD, &absoluteSDSize,
		dacl, &daclSize, sacl, &saclSize, owner, &ownerSize, group, &groupSize)
	return
}

// ToSelfRelative converts an absolute security descriptor into a self-relative one.
func (absoluteSD *SECURITY_DESCRIPTOR) ToSelfRelative() (selfRelativeSD *SECURITY_DESCRIPTOR, err error) {
	control, _, err := absoluteSD.Control()
	if err != nil {
		return
	}
	if control&SE_SELF_RELATIVE != 0 {
		err = ERROR_INVALID_PARAMETER
		return
	}
	var selfRelativeSDSize uint32
	err = makeSelfRelativeSD(absoluteSD, nil, &selfRelativeSDSize)
	switch err {
	case ERROR_INSUFFICIENT_BUFFER:
	case nil:
		// makeSelfRelativeSD is expected to fail, but it succeeds.
		return nil, ERROR_INTERNAL_ERROR
	default:
		return nil, err
	}
	if selfRelativeSDSize > 0 {
		selfRelativeSD = (*SECURITY_DESCRIPTOR)(unsafe.Pointer(&make([]byte, selfRelativeSDSize)[0]))
	}
	err = makeSelfRelativeSD(absoluteSD, selfRelativeSD, &selfRelativeSDSize)
	return
}

func (selfRelativeSD *SECURITY_DESCRIPTOR) copySelfRelativeSecurityDescriptor() *SECURITY_DESCRIPTOR {
	sdBytes := make([]byte, selfRelativeSD.Length())
	copy(sdBytes, (*[(1 << 31) - 1]byte)(unsafe.Pointer(selfRelativeSD))[:len(sdBytes)])
	return (*SECURITY_DESCRIPTOR)(unsafe.Pointer(&sdBytes[0]))
}

// SecurityDescriptorFromString converts an SDDL string describing a security descriptor into a
// self-relative security descriptor object allocated on the Go heap.
func SecurityDescriptorFromString(sddl string) (sd *SECURITY_DESCRIPTOR, err error) {
	var winHeapSD *SECURITY_DESCRIPTOR
	err = convertStringSecurityDescriptorToSecurityDescriptor(sddl, 1, &winHeapSD, nil)
	if err != nil {
		return
	}
	defer LocalFree(Handle(unsafe.Pointer(winHeapSD)))
	return winHeapSD.copySelfRelativeSecurityDescriptor(), nil
}

// GetSecurityInfo queries the security information for a given handle and returns the self-relative security
// descriptor result on the Go heap.
func GetSecurityInfo(handle Handle, objectType SE_OBJECT_TYPE, securityInformation SECURITY_INFORMATION) (sd *SECURITY_DESCRIPTOR, err error) {
	var winHeapSD *SECURITY_DESCRIPTOR
	err = getSecurityInfo(handle, objectType, securityInformation, nil, nil, nil, nil, &winHeapSD)
	if err != nil {
		return
	}
	defer LocalFree(Handle(unsafe.Pointer(winHeapSD)))
	return winHeapSD.copySelfRelativeSecurityDescriptor(), nil
}

// GetNamedSecurityInfo queries the security information for a given named object and returns the self-relative security
// descriptor result on the Go heap.
func GetNamedSecurityInfo(objectName string, objectType SE_OBJECT_TYPE, securityInformation SECURITY_INFORMATION) (sd *SECURITY_DESCRIPTOR, err error) {
	var winHeapSD *SECURITY_DESCRIPTOR
	err = getNamedSecurityInfo(objectName, objectType, securityInformation, nil, nil, nil, nil, &winHeapSD)
	if err != nil {
		return
	}
	defer LocalFree(Handle(unsafe.Pointer(winHeapSD)))
	return winHeapSD.copySelfRelativeSecurityDescriptor(), nil
}

// BuildSecurityDescriptor makes a new security descriptor using the input trustees, explicit access lists, and
// prior security descriptor to be merged, any of which can be nil, returning the self-relative security descriptor
// result on the Go heap.
func BuildSecurityDescriptor(owner *TRUSTEE, group *TRUSTEE, accessEntries []EXPLICIT_ACCESS, auditEntries []EXPLICIT_ACCESS, mergedSecurityDescriptor *SECURITY_DESCRIPTOR) (sd *SECURITY_DESCRIPTOR, err error) {
	var winHeapSD *SECURITY_DESCRIPTOR
	var winHeapSDSize uint32
	var firstAccessEntry *EXPLICIT_ACCESS
	if len(accessEntries) > 0 {
		firstAccessEntry = &accessEntries[0]
	}
	var firstAuditEntry *EXPLICIT_ACCESS
	if len(auditEntries) > 0 {
		firstAuditEntry = &auditEntries[0]
	}
	err = buildSecurityDescriptor(owner, group, uint32(len(accessEntries)), firstAccessEntry, uint32(len(auditEntries)), firstAuditEntry, mergedSecurityDescriptor, &winHeapSDSize, &winHeapSD)
	if err != nil {
		return
	}
	defer LocalFree(Handle(unsafe.Pointer(winHeapSD)))
	return winHeapSD.copySelfRelativeSecurityDescriptor(), nil
}

// NewSecurityDescriptor creates and initializes a new absolute security descriptor.
func NewSecurityDescriptor() (absoluteSD *SECURITY_DESCRIPTOR, err error) {
	absoluteSD = &SECURITY_DESCRIPTOR{}
	err = initializeSecurityDescriptor(absoluteSD, 1)
	return
}

// ACLFromEntries returns a new ACL on the Go heap containing a list of explicit entries as well as those of another ACL.
// Both explicitEntries and mergedACL are optional and can be nil.
func ACLFromEntries(explicitEntries []EXPLICIT_ACCESS, mergedACL *ACL) (acl *ACL, err error) {
	var firstExplicitEntry *EXPLICIT_ACCESS
	if len(explicitEntries) > 0 {
		firstExplicitEntry = &explicitEntries[0]
	}
	var winHeapACL *ACL
	err = setEntriesInAcl(uint32(len(explicitEntries)), firstExplicitEntry, mergedACL, &winHeapACL)
	if err != nil {
		return
	}
	defer LocalFree(Handle(unsafe.Pointer(winHeapACL)))
	aclBytes := make([]byte, winHeapACL.aclSize)
	copy(aclBytes, (*[(1 << 31) - 1]byte)(unsafe.Pointer(winHeapACL))[:len(aclBytes)])
	return (*ACL)(unsafe.Pointer(&aclBytes[0])), nil
}<|MERGE_RESOLUTION|>--- conflicted
+++ resolved
@@ -235,11 +235,7 @@
 		return ""
 	}
 	defer LocalFree((Handle)(unsafe.Pointer(s)))
-<<<<<<< HEAD
-	return UTF16ToString((*[256]uint16)(unsafe.Pointer(s))[:])
-=======
 	return UTF16ToString((*[(1 << 30) - 1]uint16)(unsafe.Pointer(s))[:])
->>>>>>> 9d794ff8
 }
 
 // Len returns the length, in bytes, of a valid security identifier SID.
@@ -654,20 +650,12 @@
 // OpenCurrentProcessToken opens an access token associated with current
 // process with TOKEN_QUERY access. It is a real token that needs to be closed.
 //
-<<<<<<< HEAD
-// Deprecated: Explicitly call OpenProcessToken(CurrentProcess(), ...)
-=======
 // Deprecated: Explicitly call OpenProcessToken(GetCurrentProcess(), ...)
->>>>>>> 9d794ff8
 // with the desired access instead, or use GetCurrentProcessToken for a
 // TOKEN_QUERY token.
 func OpenCurrentProcessToken() (Token, error) {
 	var token Token
-<<<<<<< HEAD
-	err := OpenProcessToken(CurrentProcess(), TOKEN_QUERY, &token)
-=======
 	err := OpenProcessToken(GetCurrentProcess(), TOKEN_QUERY, &token)
->>>>>>> 9d794ff8
 	return token, err
 }
 
