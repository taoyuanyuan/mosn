--- conflicted
+++ resolved
@@ -57,10 +57,6 @@
 	FILE_VOLUME_IS_COMPRESSED         = 0x00008000
 	FILE_VOLUME_QUOTAS                = 0x00000020
 
-	// Flags for LockFileEx.
-	LOCKFILE_FAIL_IMMEDIATELY = 0x00000001
-	LOCKFILE_EXCLUSIVE_LOCK   = 0x00000002
-
 	// Return values of SleepEx and other APC functions
 	STATUS_USER_APC    = 0x000000C0
 	WAIT_IO_COMPLETION = STATUS_USER_APC
@@ -140,8 +136,6 @@
 //sys	LoadLibraryEx(libname string, zero Handle, flags uintptr) (handle Handle, err error) = LoadLibraryExW
 //sys	FreeLibrary(handle Handle) (err error)
 //sys	GetProcAddress(module Handle, procname string) (proc uintptr, err error)
-//sys	GetModuleFileName(module Handle, filename *uint16, size uint32) (n uint32, err error) = kernel32.GetModuleFileNameW
-//sys	GetModuleHandleEx(flags uint32, moduleName *uint16, module *Handle) (err error) = kernel32.GetModuleHandleExW
 //sys	GetVersion() (ver uint32, err error)
 //sys	FormatMessage(flags uint32, msgsrc uintptr, msgid uint32, langid uint32, buf []uint16, args *byte) (n uint32, err error) = FormatMessageW
 //sys	ExitProcess(exitcode uint32)
@@ -166,8 +160,6 @@
 //sys	DeleteFile(path *uint16) (err error) = DeleteFileW
 //sys	MoveFile(from *uint16, to *uint16) (err error) = MoveFileW
 //sys	MoveFileEx(from *uint16, to *uint16, flags uint32) (err error) = MoveFileExW
-//sys	LockFileEx(file Handle, flags uint32, reserved uint32, bytesLow uint32, bytesHigh uint32, overlapped *Overlapped) (err error)
-//sys	UnlockFileEx(file Handle, reserved uint32, bytesLow uint32, bytesHigh uint32, overlapped *Overlapped) (err error)
 //sys	GetComputerName(buf *uint16, n *uint32) (err error) = GetComputerNameW
 //sys	GetComputerNameEx(nametype uint32, buf *uint16, n *uint32) (err error) = GetComputerNameExW
 //sys	SetEndOfFile(handle Handle) (err error)
@@ -181,7 +173,7 @@
 //sys	CancelIoEx(s Handle, o *Overlapped) (err error)
 //sys	CreateProcess(appName *uint16, commandLine *uint16, procSecurity *SecurityAttributes, threadSecurity *SecurityAttributes, inheritHandles bool, creationFlags uint32, env *uint16, currentDir *uint16, startupInfo *StartupInfo, outProcInfo *ProcessInformation) (err error) = CreateProcessW
 //sys	OpenProcess(desiredAccess uint32, inheritHandle bool, processId uint32) (handle Handle, err error)
-//sys	ShellExecute(hwnd Handle, verb *uint16, file *uint16, args *uint16, cwd *uint16, showCmd int32) (err error) [failretval<=32] = shell32.ShellExecuteW
+//sys	ShellExecute(hwnd Handle, verb *uint16, file *uint16, args *uint16, cwd *uint16, showCmd int32) (err error) = shell32.ShellExecuteW
 //sys	shGetKnownFolderPath(id *KNOWNFOLDERID, flags uint32, token Token, path **uint16) (ret error) = shell32.SHGetKnownFolderPath
 //sys	TerminateProcess(handle Handle, exitcode uint32) (err error)
 //sys	GetExitCodeProcess(handle Handle, exitcode *uint32) (err error)
@@ -290,7 +282,6 @@
 //sys	FindNextVolumeMountPoint(findVolumeMountPoint Handle, volumeMountPoint *uint16, bufferLength uint32) (err error) = FindNextVolumeMountPointW
 //sys	FindVolumeClose(findVolume Handle) (err error)
 //sys	FindVolumeMountPointClose(findVolumeMountPoint Handle) (err error)
-//sys	GetDiskFreeSpaceEx(directoryName *uint16, freeBytesAvailableToCaller *uint64, totalNumberOfBytes *uint64, totalNumberOfFreeBytes *uint64) (err error) = GetDiskFreeSpaceExW
 //sys	GetDriveType(rootPathName *uint16) (driveType uint32) = GetDriveTypeW
 //sys	GetLogicalDrives() (drivesBitMask uint32, err error) [failretval==0]
 //sys	GetLogicalDriveStrings(bufferLength uint32, buffer *uint16) (n uint32, err error) [failretval==0] = GetLogicalDriveStringsW
@@ -313,49 +304,11 @@
 //sys	CoTaskMemFree(address unsafe.Pointer) = ole32.CoTaskMemFree
 //sys	rtlGetVersion(info *OsVersionInfoEx) (ret error) = ntdll.RtlGetVersion
 //sys	rtlGetNtVersionNumbers(majorVersion *uint32, minorVersion *uint32, buildNumber *uint32) = ntdll.RtlGetNtVersionNumbers
-<<<<<<< HEAD
-//sys	getProcessPreferredUILanguages(flags uint32, numLanguages *uint32, buf *uint16, bufSize *uint32) (err error) = kernel32.GetProcessPreferredUILanguages
-//sys	getThreadPreferredUILanguages(flags uint32, numLanguages *uint32, buf *uint16, bufSize *uint32) (err error) = kernel32.GetThreadPreferredUILanguages
-//sys	getUserPreferredUILanguages(flags uint32, numLanguages *uint32, buf *uint16, bufSize *uint32) (err error) = kernel32.GetUserPreferredUILanguages
-//sys	getSystemPreferredUILanguages(flags uint32, numLanguages *uint32, buf *uint16, bufSize *uint32) (err error) = kernel32.GetSystemPreferredUILanguages
-
-// Process Status API (PSAPI)
-//sys	EnumProcesses(processIds []uint32, bytesReturned *uint32) (err error) = psapi.EnumProcesses
-=======
->>>>>>> 9d794ff8
 
 // syscall interface implementation for other packages
 
 // GetCurrentProcess returns the handle for the current process.
 // It is a pseudo handle that does not need to be closed.
-<<<<<<< HEAD
-// The returned error is always nil.
-//
-// Deprecated: use CurrentProcess for the same Handle without the nil
-// error.
-func GetCurrentProcess() (Handle, error) {
-	return CurrentProcess(), nil
-}
-
-// CurrentProcess returns the handle for the current process.
-// It is a pseudo handle that does not need to be closed.
-func CurrentProcess() Handle { return Handle(^uintptr(1 - 1)) }
-
-// GetCurrentThread returns the handle for the current thread.
-// It is a pseudo handle that does not need to be closed.
-// The returned error is always nil.
-//
-// Deprecated: use CurrentThread for the same Handle without the nil
-// error.
-func GetCurrentThread() (Handle, error) {
-	return CurrentThread(), nil
-}
-
-// CurrentThread returns the handle for the current thread.
-// It is a pseudo handle that does not need to be closed.
-func CurrentThread() Handle { return Handle(^uintptr(2 - 1)) }
-
-=======
 func GetCurrentProcess() Handle {
 	return Handle(^uintptr(1 - 1))
 }
@@ -366,7 +319,6 @@
 	return Handle(^uintptr(2 - 1))
 }
 
->>>>>>> 9d794ff8
 // GetProcAddressByOrdinal retrieves the address of the exported
 // function from module by ordinal.
 func GetProcAddressByOrdinal(module Handle, ordinal uintptr) (proc uintptr, err error) {
@@ -433,11 +385,7 @@
 	default:
 		createmode = OPEN_EXISTING
 	}
-	var attrs uint32 = FILE_ATTRIBUTE_NORMAL
-	if perm&S_IWRITE == 0 {
-		attrs = FILE_ATTRIBUTE_READONLY
-	}
-	h, e := CreateFile(pathp, access, sharemode, sa, createmode, attrs, 0)
+	h, e := CreateFile(pathp, access, sharemode, sa, createmode, FILE_ATTRIBUTE_NORMAL, 0)
 	return h, e
 }
 
@@ -717,8 +665,6 @@
 //sys	WSACleanup() (err error) [failretval==socket_error] = ws2_32.WSACleanup
 //sys	WSAIoctl(s Handle, iocc uint32, inbuf *byte, cbif uint32, outbuf *byte, cbob uint32, cbbr *uint32, overlapped *Overlapped, completionRoutine uintptr) (err error) [failretval==socket_error] = ws2_32.WSAIoctl
 //sys	socket(af int32, typ int32, protocol int32) (handle Handle, err error) [failretval==InvalidHandle] = ws2_32.socket
-//sys	sendto(s Handle, buf []byte, flags int32, to unsafe.Pointer, tolen int32) (err error) [failretval==socket_error] = ws2_32.sendto
-//sys	recvfrom(s Handle, buf []byte, flags int32, from *RawSockaddrAny, fromlen *int32) (n int32, err error) [failretval==-1] = ws2_32.recvfrom
 //sys	Setsockopt(s Handle, level int32, optname int32, optval *byte, optlen int32) (err error) [failretval==socket_error] = ws2_32.setsockopt
 //sys	Getsockopt(s Handle, level int32, optname int32, optval *byte, optlen *int32) (err error) [failretval==socket_error] = ws2_32.getsockopt
 //sys	bind(s Handle, name unsafe.Pointer, namelen int32) (err error) [failretval==socket_error] = ws2_32.bind
@@ -886,7 +832,7 @@
 		for n < len(pp.Path) && pp.Path[n] != 0 {
 			n++
 		}
-		bytes := (*[len(pp.Path)]byte)(unsafe.Pointer(&pp.Path[0]))[0:n]
+		bytes := (*[10000]byte)(unsafe.Pointer(&pp.Path[0]))[0:n]
 		sa.Name = string(bytes)
 		return sa, nil
 
@@ -1147,27 +1093,10 @@
 // TODO(brainman): fix all needed for net
 
 func Accept(fd Handle) (nfd Handle, sa Sockaddr, err error) { return 0, nil, syscall.EWINDOWS }
-
 func Recvfrom(fd Handle, p []byte, flags int) (n int, from Sockaddr, err error) {
-	var rsa RawSockaddrAny
-	l := int32(unsafe.Sizeof(rsa))
-	n32, err := recvfrom(fd, p, int32(flags), &rsa, &l)
-	n = int(n32)
-	if err != nil {
-		return
-	}
-	from, err = rsa.Sockaddr()
-	return
-}
-
-func Sendto(fd Handle, p []byte, flags int, to Sockaddr) (err error) {
-	ptr, l, err := to.sockaddr()
-	if err != nil {
-		return err
-	}
-	return sendto(fd, p, int32(flags), ptr, l)
-}
-
+	return 0, nil, syscall.EWINDOWS
+}
+func Sendto(fd Handle, p []byte, flags int, to Sockaddr) (err error)       { return syscall.EWINDOWS }
 func SetsockoptTimeval(fd Handle, level, opt int, tv *Timeval) (err error) { return syscall.EWINDOWS }
 
 // The Linger struct is wrong but we only noticed after Go 1.
@@ -1416,58 +1345,4 @@
 	rtlGetNtVersionNumbers(&majorVersion, &minorVersion, &buildNumber)
 	buildNumber &= 0xffff
 	return
-<<<<<<< HEAD
-}
-
-// GetProcessPreferredUILanguages retrieves the process preferred UI languages.
-func GetProcessPreferredUILanguages(flags uint32) ([]string, error) {
-	return getUILanguages(flags, getProcessPreferredUILanguages)
-}
-
-// GetThreadPreferredUILanguages retrieves the thread preferred UI languages for the current thread.
-func GetThreadPreferredUILanguages(flags uint32) ([]string, error) {
-	return getUILanguages(flags, getThreadPreferredUILanguages)
-}
-
-// GetUserPreferredUILanguages retrieves information about the user preferred UI languages.
-func GetUserPreferredUILanguages(flags uint32) ([]string, error) {
-	return getUILanguages(flags, getUserPreferredUILanguages)
-}
-
-// GetSystemPreferredUILanguages retrieves the system preferred UI languages.
-func GetSystemPreferredUILanguages(flags uint32) ([]string, error) {
-	return getUILanguages(flags, getSystemPreferredUILanguages)
-}
-
-func getUILanguages(flags uint32, f func(flags uint32, numLanguages *uint32, buf *uint16, bufSize *uint32) error) ([]string, error) {
-	size := uint32(128)
-	for {
-		var numLanguages uint32
-		buf := make([]uint16, size)
-		err := f(flags, &numLanguages, &buf[0], &size)
-		if err == ERROR_INSUFFICIENT_BUFFER {
-			continue
-		}
-		if err != nil {
-			return nil, err
-		}
-		buf = buf[:size]
-		if numLanguages == 0 || len(buf) == 0 { // GetProcessPreferredUILanguages may return numLanguages==0 with "\0\0"
-			return []string{}, nil
-		}
-		if buf[len(buf)-1] == 0 {
-			buf = buf[:len(buf)-1] // remove terminating null
-		}
-		languages := make([]string, 0, numLanguages)
-		from := 0
-		for i, c := range buf {
-			if c == 0 {
-				languages = append(languages, string(utf16.Decode(buf[from:i])))
-				from = i + 1
-			}
-		}
-		return languages, nil
-	}
-=======
->>>>>>> 9d794ff8
 }