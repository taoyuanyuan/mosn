--- conflicted
+++ resolved
@@ -96,13 +96,7 @@
 // AddOrUpdateListener used to add or update listener
 // listener name is unique key to represent the listener
 // and listener with the same name must have the same configured address
-<<<<<<< HEAD
-func (ch *connHandler) AddOrUpdateListener(lc *v2.Listener, listenerFiltersFactories []api.ListenerFilterChainFactory,
-	networkFiltersFactories []api.NetworkFilterChainFactory,
-	streamFiltersFactories []api.StreamFilterChainFactory) (types.ListenerEventListener, error) {
-=======
-func (ch *connHandler) AddOrUpdateListener(lc *v2.Listener, updateNetworkFilter bool, updateStreamFilter bool) (types.ListenerEventListener, error) {
->>>>>>> 6dbc213f
+func (ch *connHandler) AddOrUpdateListener(lc *v2.Listener, updateListenerFilter bool, updateNetworkFilter bool, updateStreamFilter bool) (types.ListenerEventListener, error) {
 
 	var listenerName string
 	if lc.Name == "" {
@@ -115,9 +109,11 @@
 	if len(lc.FilterChains) != 1 {
 		return nil, errors.New("error updating listener, listener have filter chains count is not 1")
 	}
-	// set network filter and stream filter
+	// set listener filter , network filter and stream filter
+  var listenerFiltersFactories []api.ListenerFilterChainFactory
 	var networkFiltersFactories []api.NetworkFilterChainFactory
 	var streamFiltersFactories []api.StreamFilterChainFactory
+  listenerFiltersFactories = configmanager.GetListenerFilters(lc.ListenerFilters)
 	networkFiltersFactories = configmanager.GetNetworkFilters(&lc.FilterChains[0])
 	streamFiltersFactories = configmanager.GetStreamFilters(lc.StreamFilters)
 
@@ -141,18 +137,13 @@
 		rawConfig := al.listener.Config()
 		// FIXME: update log level need the pkg/logger support.
 
-<<<<<<< HEAD
-		if listenerFiltersFactories != nil {
+		if updateListenerFilter {
 			log.DefaultLogger.Infof("[server] [AddOrUpdateListener] [update] update listener filters")
 			al.listenerFiltersFactories = listenerFiltersFactories
 			rawConfig.ListenerFilters = lc.ListenerFilters
 		}
 
-		// only chaned if not nil
-		if networkFiltersFactories != nil {
-=======
 		if updateNetworkFilter {
->>>>>>> 6dbc213f
 			log.DefaultLogger.Infof("[server] [AddOrUpdateListener] [update] update network filters")
 			al.networkFiltersFactories = networkFiltersFactories
 			rawConfig.FilterChains[0].FilterChainMatch = lc.FilterChains[0].FilterChainMatch
@@ -377,7 +368,6 @@
 	networkFiltersFactories []api.NetworkFilterChainFactory, streamFiltersFactories []api.StreamFilterChainFactory,
 	handler *connHandler, stopChan chan struct{}) (*activeListener, error) {
 	al := &activeListener{
-<<<<<<< HEAD
 		listener:                 listener,
 		listenerFiltersFactories: listenerFiltersFactories,
 		networkFiltersFactories:  networkFiltersFactories,
@@ -387,16 +377,6 @@
 		accessLogs:               accessLoggers,
 		updatedLabel:             false,
 		idleTimeout:              lc.ConnectionIdleTimeout,
-=======
-		listener:                listener,
-		networkFiltersFactories: networkFiltersFactories,
-		conns:        list.New(),
-		handler:      handler,
-		stopChan:     stopChan,
-		accessLogs:   accessLoggers,
-		updatedLabel: false,
-		idleTimeout:  lc.ConnectionIdleTimeout,
->>>>>>> 6dbc213f
 	}
 	al.streamFiltersFactoriesStore.Store(streamFiltersFactories)
 
