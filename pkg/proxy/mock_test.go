/*
 * Licensed to the Apache Software Foundation (ASF) under one or more
 * contributor license agreements.  See the NOTICE file distributed with
 * this work for additional information regarding copyright ownership.
 * The ASF licenses this file to You under the Apache License, Version 2.0
 * (the "License"); you may not use this file except in compliance with
 * the License.  You may obtain a copy of the License at
 *
 *     http://www.apache.org/licenses/LICENSE-2.0
 *
 * Unless required by applicable law or agreed to in writing, software
 * distributed under the License is distributed on an "AS IS" BASIS,
 * WITHOUT WARRANTIES OR CONDITIONS OF ANY KIND, either express or implied.
 * See the License for the specific language governing permissions and
 * limitations under the License.
 */

package proxy

import (
	"context"

<<<<<<< HEAD
	"mosn.io/mosn/pkg/trace"
	"mosn.io/mosn/pkg/types"
	"time"
=======
	"time"

	"net"

	"mosn.io/mosn/pkg/trace"
	"mosn.io/mosn/pkg/types"
>>>>>>> d33729a6
)

var mockProtocol = types.ProtocolName("mockProtocol")

func init() {
	trace.RegisterDriver("SOFATracer", trace.NewDefaultDriverImpl())
	trace.RegisterTracerBuilder("SOFATracer", mockProtocol, func(config map[string]interface{}) (types.Tracer, error) {
		return &mockTracer{}, nil
	})
}

// Mock interface for test
type mockRouterWrapper struct {
	types.RouterWrapper
	routers types.Routers
}

func (rw *mockRouterWrapper) GetRouters() types.Routers {
	if rw.routers != nil {
		return rw.routers
	}
	return &mockRouters{}
}

type mockRouters struct {
	types.Routers
	route types.Route
}

func (r *mockRouters) MatchRoute(types.HeaderMap, uint64) types.Route {
	if r.route != nil {
		return r.route
	}
	return &mockRoute{}
}

type mockRoute struct {
	types.Route
	rule   types.RouteRule
	direct types.DirectResponseRule
}

func (r *mockRoute) RouteRule() types.RouteRule {
	if r.rule != nil {
		return r.rule
	}
	return &mockRouteRule{}
}

func (r *mockRoute) DirectResponseRule() types.DirectResponseRule {
	if r.direct != nil {
		return r.direct
	}
	return nil
}

type mockRouteRule struct {
	types.RouteRule
}

func (r *mockRouteRule) ClusterName() string {
	return "test"
}

func (r *mockRouteRule) UpstreamProtocol() string {
	return ""
}

func (c *mockRouteRule) FinalizeResponseHeaders(headers types.HeaderMap, requestInfo types.RequestInfo) {
	return
}

type mockDirectRule struct {
	status int
	body   string
}

func (r *mockDirectRule) StatusCode() int {
	return r.status
}

func (r *mockDirectRule) Body() string {
	return r.body
}

type mockClusterManager struct {
	types.ClusterManager
}

func (m *mockClusterManager) GetClusterSnapshot(ctx context.Context, name string) types.ClusterSnapshot {
	return &mockClusterSnapshot{}
}
func (m *mockClusterManager) PutClusterSnapshot(snapshot types.ClusterSnapshot) {
}

type mockClusterSnapshot struct {
	types.ClusterSnapshot
}

type mockResponseSender struct {
	// receive data
	headers  types.HeaderMap
	data     types.IoBuffer
	trailers types.HeaderMap
}

func (s *mockResponseSender) AppendHeaders(ctx context.Context, headers types.HeaderMap, endStream bool) error {
	s.headers = headers
	return nil
}

func (s *mockResponseSender) AppendData(ctx context.Context, data types.IoBuffer, endStream bool) error {
	s.data = data
	return nil
}

func (s *mockResponseSender) AppendTrailers(ctx context.Context, trailers types.HeaderMap) error {
	s.trailers = trailers
	return nil
}

func (s *mockResponseSender) GetStream() types.Stream {
	return &mockStream{}
}

type mockStream struct {
	types.Stream
}

func (s *mockStream) ResetStream(reason types.StreamResetReason) {
	// do nothing
}

type mockReadFilterCallbacks struct {
	types.ReadFilterCallbacks
}

func (cb *mockReadFilterCallbacks) Connection() types.Connection {
	return &mockConnection{}
}

type mockConnection struct {
	types.Connection
}

func (c *mockConnection) ID() uint64 {
	return 0
}

func (c *mockConnection) LocalAddr() net.Addr {
	addr, _ := net.ResolveTCPAddr("tcp", "127.0.0.1")
	return addr
}

func (c *mockConnection) RemoteAddr() net.Addr {
	addr, _ := net.ResolveTCPAddr("tcp", "127.0.0.2")
	return addr
}

type mockTracer struct {
}

func (tracer *mockTracer) Start(ctx context.Context, request interface{}, startTime time.Time) types.Span {
	return &mockSpan{}
}

type mockSpan struct {
	finished bool
}

func (s *mockSpan) TraceId() string {
	return ""
}

func (s *mockSpan) SpanId() string {
	return ""
}

func (s *mockSpan) ParentSpanId() string {
	return ""
}

func (s *mockSpan) SetOperation(operation string) {
}

func (s *mockSpan) SetTag(key uint64, value string) {
}

// TODO: can be extend
func (s *mockSpan) SetRequestInfo(reqinfo types.RequestInfo) {
}

func (s *mockSpan) Tag(key uint64) string {
	return ""
}

func (s *mockSpan) FinishSpan() {
	s.finished = true
}

func (s *mockSpan) InjectContext(requestHeaders types.HeaderMap) {
}

func (s *mockSpan) SpawnChild(operationName string, startTime time.Time) types.Span {
	return nil
}<|MERGE_RESOLUTION|>--- conflicted
+++ resolved
@@ -20,21 +20,15 @@
 import (
 	"context"
 
-<<<<<<< HEAD
+	"time"
+
+	"net"
+
 	"mosn.io/mosn/pkg/trace"
 	"mosn.io/mosn/pkg/types"
-	"time"
-=======
-	"time"
-
-	"net"
-
-	"mosn.io/mosn/pkg/trace"
-	"mosn.io/mosn/pkg/types"
->>>>>>> d33729a6
 )
 
-var mockProtocol = types.ProtocolName("mockProtocol")
+var mockProtocol = types.Protocol("mockProtocol")
 
 func init() {
 	trace.RegisterDriver("SOFATracer", trace.NewDefaultDriverImpl())
