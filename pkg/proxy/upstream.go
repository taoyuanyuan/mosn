--- conflicted
+++ resolved
@@ -73,11 +73,7 @@
 		streamID = streamid
 	}
 
-<<<<<<< HEAD
-	r.connPool.NewStream(streamID, r, r)
-=======
 	r.connPool.NewStream(r.proxy.context, streamID, r, r)
->>>>>>> 52d54df7
 }
 
 func (r *upstreamRequest) encodeData(data types.IoBuffer, endStream bool) {
