package sofarpc

import (
	"errors"
	"gitlab.alipay-inc.com/afe/mosn/pkg/log"
	"gitlab.alipay-inc.com/afe/mosn/pkg/types"
	"strconv"
)

//bolt constants
const (
	//protocol code value
	PROTOCOL_CODE_V1 byte = 1
	PROTOCOL_CODE_V2 byte = 2

	PROTOCOL_VERSION_1 byte = 1
	PROTOCOL_VERSION_2 byte = 2

	REQUEST_HEADER_LEN_V1 int = 22
	REQUEST_HEADER_LEN_V2 int = 24

	RESPONSE_HEADER_LEN_V1 int = 20
	RESPONSE_HEADER_LEN_V2 int = 22

	LESS_LEN_V1 int = RESPONSE_HEADER_LEN_V1
	LESS_LEN_V2 int = RESPONSE_HEADER_LEN_V2

	RESPONSE       byte = 0
	REQUEST        byte = 1
	REQUEST_ONEWAY byte = 2

	//command code value
	HEARTBEAT    int16 = 0
	RPC_REQUEST  int16 = 1
	RPC_RESPONSE int16 = 2

<<<<<<< HEAD
	TR_PROTOCOL_CODE byte = 13

=======
>>>>>>> c866253d
	//response status
	RESPONSE_STATUS_SUCCESS                   int16 = 0  // 0x00
	RESPONSE_STATUS_ERROR                     int16 = 1  // 0x01
	RESPONSE_STATUS_SERVER_EXCEPTION          int16 = 2  // 0x02
	RESPONSE_STATUS_UNKNOWN                   int16 = 3  // 0x03
	RESPONSE_STATUS_SERVER_THREADPOOL_BUSY    int16 = 4  // 0x04
	RESPONSE_STATUS_ERROR_COMM                int16 = 5  // 0x05
	RESPONSE_STATUS_NO_PROCESSOR              int16 = 6  // 0x06
	RESPONSE_STATUS_TIMEOUT                   int16 = 7  // 0x07
	RESPONSE_STATUS_CLIENT_SEND_ERROR         int16 = 8  // 0x08
	RESPONSE_STATUS_CODEC_EXCEPTION           int16 = 9  // 0x09
	RESPONSE_STATUS_CONNECTION_CLOSED         int16 = 16 // 0x10
	RESPONSE_STATUS_SERVER_SERIAL_EXCEPTION   int16 = 17 // 0x11
	RESPONSE_STATUS_SERVER_DESERIAL_EXCEPTION int16 = 18 // 0x12
)

//统一的RPC PROTOCOL抽象接口
type Protocol interface {
	/**
	 * Get the encoder for the protocol.
	 *
	 * @return
	 */
	GetEncoder() types.Encoder

	/**
	 * Get the decoder for the protocol.
	 *
	 * @return
	 */
	GetDecoder() types.Decoder

	/**
	 * Get the heartbeat trigger for the protocol.
	 *
	 * @return
	 */
	//TODO
	//GetHeartbeatTrigger() HeartbeatTrigger

	/**
	 * Get the command handler for the protocol.
	 *
	 * @return
	 */
	//TODO
	GetCommandHandler() CommandHandler
}

type Protocols interface {
	Encode(value interface{}, data types.IoBuffer)

	Decode(ctx interface{}, data types.IoBuffer, out interface{})

	Handle(protocolCode byte, ctx interface{}, msg interface{})

	PutProtocol(protocolCode byte, protocol Protocol)

	GetProtocol(protocolCode byte) Protocol

	RegisterProtocol(protocolCode byte, protocol Protocol)

	UnRegisterProtocol(protocolCode byte)
}

//TODO
type HeartbeatTrigger interface {
	HeartbeatTriggered()
}

//TODO
type CommandHandler interface {
	HandleCommand(ctx interface{}, msg interface{})
	RegisterProcessor(cmdCode int16, processor *RemotingProcessor)

	//TODO executor selection
	//RegisterDefaultExecutor()
	//GetDefaultExecutor()
}

type RemotingProcessor interface {
	Process(ctx interface{}, msg interface{}, executor interface{})
}

type ProtoBasicCmd interface {
	GetProtocol() byte
	GetCmdCode() int16
	GetReqId() uint32
}

type BoltRequestCommand struct {
	Protocol byte  //BoltV1:1, BoltV2:2, Tr:13
	CmdType  byte  //Req:1,    Resp:0,   OneWay:2
	CmdCode  int16 //HB:0,     Req:1,    Resp:2
	Version  byte  //1
	ReqId    uint32
	CodecPro byte

	Timeout int

	ClassLen      int16
	HeaderLen     int16
	ContentLen    int
	ClassName     []byte
	HeaderMap     []byte
	Content       []byte
	InvokeContext interface{}

	RequestHeader map[string]string
}

type BoltResponseCommand struct {
	Protocol byte  //BoltV1:1, BoltV2:2, Tr:13
	CmdType  byte  //Req:1,    Resp:0,   OneWay:2
	CmdCode  int16 //HB:0,     Req:1,    Resp:2
	Version  byte  //BoltV1:1  BoltV2: 1
	ReqId    uint32
	CodecPro byte // 1

	ResponseStatus int16

	ClassLen      int16
	HeaderLen     int16
	ContentLen    int
	ClassName     []byte
	HeaderMap     []byte
	Content       []byte
	InvokeContext interface{}

	ResponseTimeMillis int64 //ResponseTimeMillis is not the field of the header
	ResponseHeader     map[string]string
}

type BoltV2RequestCommand struct {
	BoltRequestCommand
	Version1   byte //00
	SwitchCode byte
}

type BoltV2ResponseCommand struct {
	BoltResponseCommand
	Version1   byte //00
	SwitchCode byte
}

func (b *BoltRequestCommand) GetProtocol() byte {
	return b.Protocol
}

func (b *BoltRequestCommand) GetCmdCode() int16 {
	return b.CmdCode
}

func (b *BoltRequestCommand) GetReqId() uint32 {
	return b.ReqId
}

func (b *BoltResponseCommand) GetProtocol() byte {
	return b.Protocol
}

func (b *BoltResponseCommand) GetCmdCode() int16 {
	return b.CmdCode
}

func (b *BoltResponseCommand) GetReqId() uint32 {
	return b.ReqId
}

const (
	SofaRpcPropertyHeaderPrefix = "x-mosn-sofarpc-headers-property-"
)

//tr constants
const (
	PROTOCOL_CODE          byte   = 13
	HEADER_REQUEST         byte   = 0
	HEADER_RESPONSE        byte   = 1
	HESSIAN_SERIALIZE      byte   = 1
	JAVA_SERIALIZE         byte   = 2
	TOP_SERIALIZE          byte   = 3
	HESSIAN2_SERIALIZE     byte   = 4
	HEADER_ONEWAY          byte   = 1
	HEADER_TWOWAY          byte   = 2
	TR_REQUEST             int16  = 13
	TR_RESPONSE            int16  = 14
	TR_HEARTBEAT           int16  = 0
	PROCOCOL_VERSION       byte   = 13
	PROTOCOL_HEADER_LENGTH uint32 = 14
	TR_HEARTBEART_CLASS    string = "com.taobao.remoting.impl.ConnectionHeartBeat"
)

/**
 *   Header(1B): 报文版本
 *   Header(1B): 请求/响应
 *   Header(1B): 序列化协议(HESSIAN/JAVA)
 *   Header(1B): 单向/双向(响应报文中不使用这个字段)
 *   Header(1B): Reserved
 *   Header(4B): 通信层对象长度
 *   Header(1B): 应用层对象类名长度
 *   Header(4B): 应用层对象长度
 *   Body:       通信层对象
 *   Body:       应用层对象类名
 *   Body:       应用层对象
 */

type TrCommand struct {
	//Protocol Field
	Protocol          byte
	RequestFlag       byte
	SerializeProtocol byte
	Direction         byte
	Reserved          byte

	ConnRequestLen     uint32
	AppClassNameLen    byte
	AppClassContentLen uint32
	ConnClassContent   []byte
	AppClassName       string
	AppClassContent    []byte
}

type TrRequestCommand struct {
	TrCommand
	CmdCode                 int16
	RequestID               int64
	RequestHeader           map[string]string
	RequestContent          []byte
	TargetAppName           string
	TargetServiceUniqueName string
}

type TrResponseCommand struct {
	TrCommand
	CmdCode         int16
	RequestID       int64
	ResponseHeader  map[string]string
	ResponseContent []byte
}

func (b *TrCommand) GetProtocol() byte {
	return b.Protocol
}

func (b *TrCommand) GetCmdCode() int16 {
	return 0
}

func (b *TrCommand) GetReqId() uint32 {
	return 0
}

func (b *TrRequestCommand) GetCmdCode() int16 {
	return b.CmdCode
}

func (b *TrResponseCommand) GetCmdCode() int16 {
	return b.CmdCode
}

func BuildSofaRespMsg(headers map[string]string, respStatus int16) (interface{}, error) {

	var pro byte = 1
	var reqId uint32 = 1
	var version byte = 1
	var codec byte = 1

	if p, ok := headers[SofaPropertyHeader("protocol")]; ok {
		pr, _ := strconv.Atoi(p)
		pro = byte(pr)
	}

	if r, ok := headers[SofaPropertyHeader("requestid")]; ok {
		rd, _ := strconv.Atoi(r)
		reqId = uint32(rd)
	}

	if v, ok := headers[SofaPropertyHeader("version")]; ok {
		ver, _ := strconv.Atoi(v)
		version = byte(ver)
	}

	if c, ok := headers[SofaPropertyHeader("codec")]; ok {
		ver, _ := strconv.Atoi(c)
		codec = byte(ver)
	}

	if pro == PROTOCOL_CODE_V1 {

		return &BoltResponseCommand{
			Protocol:       PROTOCOL_CODE_V1,
			CmdType:        RESPONSE,
			CmdCode:        RPC_RESPONSE,
			Version:        version,
			ReqId:          reqId,
			CodecPro:       codec,
			ResponseStatus: respStatus,
		}, nil

	} else if pro == PROTOCOL_CODE_V2 {
		var ver1 byte
		var switchcode byte

		if v, ok := headers[SofaPropertyHeader("ver1")]; ok {
			ver, _ := strconv.Atoi(v)
			ver1 = byte(ver)
		}

		if s, ok := headers[SofaPropertyHeader("switchcode")]; ok {
			sw, _ := strconv.Atoi(s)
			switchcode = byte(sw)
		}

		return &BoltV2ResponseCommand{

			BoltResponseCommand: BoltResponseCommand{
				Protocol:       PROTOCOL_CODE_V1,
				CmdType:        RESPONSE,
				CmdCode:        RPC_RESPONSE,
				Version:        version,
				ReqId:          reqId,
				CodecPro:       codec,
				ResponseStatus: respStatus,
			},
			Version1:   ver1,
			SwitchCode: switchcode,
		}, nil
	} else if pro == TR_PROTOCOL_CODE {
		return headers, nil
	} else if headers[types.HeaderException] == types.MosnExceptionCodeC {
		//If Codec exception occurs, build bolt v1 response
		return &BoltResponseCommand{
			Protocol:       PROTOCOL_CODE_V1,
			CmdType:        RESPONSE,
			CmdCode:        RPC_RESPONSE,
			Version:        version,
			ReqId:          reqId,
			CodecPro:       codec,
			ResponseStatus: respStatus,
		}, nil
	} else {
		log.DefaultLogger.Println("[BuildSofaRespMsg Error]Unknown Protocol Code")
		return headers, errors.New("[BuildSofaRespMsg Error]Unknown Protocol Code")
	}
}
<|MERGE_RESOLUTION|>--- conflicted
+++ resolved
@@ -34,11 +34,8 @@
 	RPC_REQUEST  int16 = 1
 	RPC_RESPONSE int16 = 2
 
-<<<<<<< HEAD
 	TR_PROTOCOL_CODE byte = 13
-
-=======
->>>>>>> c866253d
+	
 	//response status
 	RESPONSE_STATUS_SUCCESS                   int16 = 0  // 0x00
 	RESPONSE_STATUS_ERROR                     int16 = 1  // 0x01
