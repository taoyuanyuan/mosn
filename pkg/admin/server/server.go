/*
 * Licensed to the Apache Software Foundation (ASF) under one or more
 * contributor license agreements.  See the NOTICE file distributed with
 * this work for additional information regarding copyright ownership.
 * The ASF licenses this file to You under the Apache License, Version 2.0
 * (the "License"); you may not use this file except in compliance with
 * the License.  You may obtain a copy of the License at
 *
 *     http://www.apache.org/licenses/LICENSE-2.0
 *
 * Unless required by applicable law or agreed to in writing, software
 * distributed under the License is distributed on an "AS IS" BASIS,
 * WITHOUT WARRANTIES OR CONDITIONS OF ANY KIND, either express or implied.
 * See the License for the specific language governing permissions and
 * limitations under the License.
 */

package server

import (
	"fmt"
	"net/http"

	core "github.com/envoyproxy/go-control-plane/envoy/api/v2/core"
	jsoniter "github.com/json-iterator/go"
	"mosn.io/mosn/pkg/admin/store"
	"mosn.io/mosn/pkg/log"
)

var json = jsoniter.ConfigCompatibleWithStandardLibrary

// apiHandleFuncStore stores the supported admin api
// can register more admin api
var apiHandleFuncStore map[string]func(http.ResponseWriter, *http.Request)

func RegisterAdminHandleFunc(pattern string, handler func(http.ResponseWriter, *http.Request)) {
	apiHandleFuncStore[pattern] = handler
	log.StartLogger.Infof("[admin server] [register api] register a new api %s", pattern)
}

func init() {
	// default admin api
	apiHandleFuncStore = map[string]func(http.ResponseWriter, *http.Request){
		"/api/v1/config_dump":     configDump,
		"/api/v1/stats":           statsDump,
		"/api/v1/update_loglevel": updateLogLevel,
		"/api/v1/enable_log":      enableLogger,
		"/api/v1/disbale_log":     disableLogger,
		"/api/v1/states":          getState,
		"/api/v1/plugin":          pluginApi,
<<<<<<< HEAD
		"/stats":                  statsForIstio,
		"/server_info":            serverInfoForIstio,
=======
		"/api/v1/features":        knownFeatures,
		"/api/v1/env":             getEnv,
>>>>>>> 075713cd
		"/":                       help,
	}
}

type Server struct {
	*http.Server
}

func (s *Server) Start(config Config) {
	var addr string
	if config != nil {
		// get admin config
		adminConfig := config.GetAdmin()
		if adminConfig == nil {
			// no admin config, no admin start
			log.DefaultLogger.Warnf("no admin config, no admin api served")
			return
		}
		address := adminConfig.GetAddress()
		if xdsPort, ok := address.GetSocketAddress().GetPortSpecifier().(*core.SocketAddress_PortValue); ok {
			addr = fmt.Sprintf("%s:%d", address.GetSocketAddress().GetAddress(), xdsPort.PortValue)
		}
	}

	mux := http.NewServeMux()
	for pattern, handler := range apiHandleFuncStore {
		mux.HandleFunc(pattern, handler)
	}

	srv := &http.Server{Addr: addr, Handler: mux}
	store.AddService(srv, "Mosn Admin Server", nil, nil)
	s.Server = srv
}<|MERGE_RESOLUTION|>--- conflicted
+++ resolved
@@ -48,13 +48,10 @@
 		"/api/v1/disbale_log":     disableLogger,
 		"/api/v1/states":          getState,
 		"/api/v1/plugin":          pluginApi,
-<<<<<<< HEAD
 		"/stats":                  statsForIstio,
 		"/server_info":            serverInfoForIstio,
-=======
 		"/api/v1/features":        knownFeatures,
 		"/api/v1/env":             getEnv,
->>>>>>> 075713cd
 		"/":                       help,
 	}
 }
