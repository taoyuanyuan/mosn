/*
 * Licensed to the Apache Software Foundation (ASF) under one or more
 * contributor license agreements.  See the NOTICE file distributed with
 * this work for additional information regarding copyright ownership.
 * The ASF licenses this file to You under the Apache License, Version 2.0
 * (the "License"); you may not use this file except in compliance with
 * the License.  You may obtain a copy of the License at
 *
 *     http://www.apache.org/licenses/LICENSE-2.0
 *
 * Unless required by applicable law or agreed to in writing, software
 * distributed under the License is distributed on an "AS IS" BASIS,
 * WITHOUT WARRANTIES OR CONDITIONS OF ANY KIND, either express or implied.
 * See the License for the specific language governing permissions and
 * limitations under the License.
 */

package featuregate

import (
	"fmt"
	"strconv"
	"strings"
	"sync"
	"time"

<<<<<<< HEAD
	"github.com/spf13/pflag"
	"reflect"
	"sofastack.io/sofa-mosn/pkg/log"
)

type Feature string

const (
	flagName = "feature-gates"

	// allAlphaGate is a global toggle for alpha features. Per-feature key
	// values override the default set by allAlphaGate. Examples:
	//   AllAlpha=false,NewFeature=true  will result in newFeature=true
	//   AllAlpha=true,NewFeature=false  will result in newFeature=false
	allAlphaGate Feature = "AllAlpha"

	mapStringBool = "mapStringBool"
)

var (
	// The generic features.
	defaultFeatures = map[Feature]FeatureSpec{
		allAlphaGate: {Default: false, PreRelease: Alpha},
	}

	// Special handling for a few gates.
	specialFeatures = map[Feature]func(known map[Feature]FeatureSpec, enabled map[Feature]bool, val bool){
		allAlphaGate: setUnsetAlphaGates,
	}
)

type FeatureSpec struct {
	// Default is the default enablement state for the feature
	Default bool
	// LockToDefault indicates that the feature is locked to its default and cannot be changed
	LockToDefault bool
	// PreRelease indicates the maturity level of the feature
	PreRelease prerelease
	// InitFunc used to init process when StartInit is invoked
	InitFunc func()
}

type prerelease string

const (
	// Values for PreRelease.
	Alpha = prerelease("ALPHA")
	Beta  = prerelease("BETA")
	GA    = prerelease("")
)

type oneTimeBroadcaster struct {
	notified bool
	once     sync.Once
	channel  chan struct{}
}

// FeatureGate indicates whether a given feature is enabled or not
type FeatureGate interface {
	// Enabled returns true if the key is enabled.
	Enabled(key Feature) bool
	// KnownFeatures returns a slice of strings describing the FeatureGate's known features.
	KnownFeatures() []string
	// DeepCopy returns a deep copy of the FeatureGate object, such that gates can be
	// set on the copy without mutating the original. This is useful for validating
	// config against potential feature gate changes before committing those changes.
	DeepCopy() MutableFeatureGate

	// IsReady returns true if the feature is ready
	IsReady(key Feature) bool
	// Subscribe returns a channel. if the channel is closed, means the feature is ready
	Subscribe(key Feature) (chan struct{}, error)
}

// MutableFeatureGate parses and stores flag gates for known features from
// a string like feature1=true,feature2=false,...
type MutableFeatureGate interface {
	FeatureGate

	// AddFlag adds a flag for setting global feature gates to the specified FlagSet.
	AddFlag(fs *pflag.FlagSet)
	// Set parses and stores flag gates for known features
	// from a string like feature1=true,feature2=false,...
	Set(value string) error
	// SetFromMap stores flag gates for known features from a map[string]bool or returns an error
	SetFromMap(m map[string]bool) error
	// Add adds features to the featureGate.
	Add(features map[Feature]FeatureSpec) error
	// AddFeatureSpec adds feature to the featureGate.
	AddFeatureSpec(key Feature, spec FeatureSpec) error
	// call StartInit to trigger init functions of feature
	StartInit() error
}

// defaultFeatureGate implements FeatureGate as well as pflag.Value for flag parsing.
type defaultFeatureGate struct {
	special map[Feature]func(map[Feature]FeatureSpec, map[Feature]bool, bool)

=======
	"mosn.io/mosn/pkg/log"
)

type knownFeatureSpec struct {
	FeatureSpec
	once    sync.Once
	channel chan struct{}
}

type FeatureGate struct {
>>>>>>> 64fc1858
	// lock guards writes to known, enabled, and reads/writes of closed
	lock  sync.Mutex
	known map[Feature]*knownFeatureSpec
	// inited is set to true when StartInit is called.
	inited bool
	wg     sync.WaitGroup
	once   sync.Once
}

func NewFeatureGate() *FeatureGate {
	fg := &FeatureGate{
		known: map[Feature]*knownFeatureSpec{},
	}
	return fg
}

// AddFeatureSpec adds feature to the featureGate.
// features should be added by AddFeatureSpec
func (fg *FeatureGate) AddFeatureSpec(key Feature, spec FeatureSpec) error {
	fg.lock.Lock()
	defer fg.lock.Unlock()
	if fg.inited {
		return ErrInited
	}
<<<<<<< HEAD

	knownValue := &atomic.Value{}
	knownValue.Store(known)

	enabled := map[Feature]bool{}
	enabledValue := &atomic.Value{}
	enabledValue.Store(enabled)

	ready := map[Feature]bool{}
	readyValue := &atomic.Value{}
	readyValue.Store(ready)

	f := &defaultFeatureGate{
		known:        knownValue,
		special:      specialFeatures,
		enabled:      enabledValue,
		ready:        readyValue,
		broadcasters: map[Feature]*oneTimeBroadcaster{},
=======
	// Copy existing state
	if _, ok := fg.known[key]; ok {
		log.StartLogger.Infof("[feature gate] duplicate feature added")
		return nil
>>>>>>> 64fc1858
	}
	fg.known[key] = &knownFeatureSpec{
		FeatureSpec: spec,
		channel:     make(chan struct{}),
	}
	return nil
}

// Set parses and stores flag gates for known features
// from a string like feature1=true,feature2=false,...
func (fg *FeatureGate) Set(value string) error {
	m := make(map[string]bool)
	for _, s := range strings.Split(value, ",") {
		if len(s) == 0 {
			continue
		}
		arr := strings.SplitN(s, "=", 2)
		if len(arr) != 2 {
			return fmt.Errorf("invalid parameter %s", s)
		}
		fname := strings.TrimSpace(arr[0])
		fstate := strings.TrimSpace(arr[1])
		boolValue, err := strconv.ParseBool(fstate)
		if err != nil {
			return fmt.Errorf("invalid state value: %s, should a boolean value", fstate)
		}
		m[fname] = boolValue
	}
	return fg.SetFromMap(m)
}

// SetFromMap stores flag gates for known features from a map[string]bool or returns an error
func (fg *FeatureGate) SetFromMap(m map[string]bool) error {
	fg.lock.Lock()
	defer fg.lock.Unlock()
	if fg.inited {
		log.StartLogger.Errorf("[feature gate] feature gate is already inited")
		return ErrInited
	}
	// set
	for k, v := range m {
		fname := Feature(k)
		fg.setFeatureState(fname, v)
	}
	return nil
}

// SetFeatureState sets feature enablement state for the feature
func (fg *FeatureGate) SetFeatureState(key Feature, enable bool) error {
	fg.lock.Lock()
	defer fg.lock.Unlock()
	if fg.inited {
		log.StartLogger.Errorf("[feature gate] feature gate is already inited")
		return ErrInited
	}
	return fg.setFeatureState(key, enable)
}

// Enabled returns true if the key is enabled.
func (fg *FeatureGate) Enabled(key Feature) bool {
	fg.lock.Lock()
	defer fg.lock.Unlock()
	if v, ok := fg.known[key]; ok {
		return v.State()
	}
	return false
}

<<<<<<< HEAD
// AddFlag adds a flag for setting global feature gates to the specified FlagSet.
func (f *defaultFeatureGate) AddFlag(fs *pflag.FlagSet) {
	f.lock.Lock()
	// TODO(mtaufen): Shouldn't we just close it on the first Set/SetFromMap instead?
	// Not all components expose a feature gates flag using this AddFlag method, and
	// in the future, all components will completely stop exposing a feature gates flag,
	// in favor of componentconfig.
	f.closed = true
	f.lock.Unlock()

	known := f.KnownFeatures()
	fs.Var(f, flagName, ""+
		"A set of key=value pairs that describe feature gates for alpha/experimental features. "+
		"Options are:\n"+strings.Join(known, "\n"))
}

// KnownFeatures returns a slice of strings describing the FeatureGate's known features.
// Deprecated and GA features are hidden from the list.
func (f *defaultFeatureGate) KnownFeatures() []string {
	var known []string
	for k, v := range f.known.Load().(map[Feature]FeatureSpec) {
		if v.PreRelease == GA {
			continue
		}
		known = append(known, fmt.Sprintf("%s=true|false (%s - default=%t)", k, v.PreRelease, v.Default))
=======
// Subscribe waits the feature is ready, and returns the feature is enabled or not.
// The timeout is the max wait time duration for subscribe. If timeout is zero, means no timeout.
func (fg *FeatureGate) Subscribe(key Feature, timeout time.Duration) (bool, error) {
	b, err := fg.subscribe(key)
	if err != nil {
		return false, err
>>>>>>> 64fc1858
	}
	if !b.State() {
		return false, nil
	}
	// wait channel return
	if timeout > 0 {
		select {
		case <-b.channel:
		case <-time.After(timeout):
			return false, fmt.Errorf("feature %s subscribe timeout %d", key, timeout)
		}
	} else {
		<-b.channel
	}
	// b.State should be true
	return b.State(), nil
}

<<<<<<< HEAD
// UpdateToReady supports updating feature to ready, then broadcasting the ReadMessage to subscribers
// unsupported:
// 1. Rollback the notified of ready to false or Setting with false
// 2. Repeat setting the notified of ready with true
func (f *defaultFeatureGate) updateToReady(key Feature) error {
	f.lock.Lock()
	defer f.lock.Unlock()

	if _, ok := f.known.Load().(map[Feature]FeatureSpec)[key]; !ok {
		return fmt.Errorf("feature %s is unknown", key)
=======
func (fg *FeatureGate) subscribe(key Feature) (*knownFeatureSpec, error) {
	fg.lock.Lock()
	defer fg.lock.Unlock()
	if !fg.inited {
		return nil, ErrNotInited
>>>>>>> 64fc1858
	}
	b, ok := fg.known[key]
	if !ok {
		return nil, fmt.Errorf("feature %s is not found", key)
	}
	return b, nil
}

// StartInit triggers init functions of feature
func (fg *FeatureGate) StartInit() {
	fg.lock.Lock()
	defer fg.lock.Unlock()
	fg.once.Do(func() {
		for key, spec := range fg.known {
			if !spec.State() {
				log.StartLogger.Warnf("[feature gate] feature %s is not enabled", key)
				continue
			}
			fg.wg.Add(1)
			log.StartLogger.Infof("[feature gate] feature %s start init", key)
			// do not recover, if feature gate init failed, should be panic
			go func(key Feature, spec FeatureSpec) {
				defer fg.wg.Done()
				spec.InitFunc()
				fg.updateToReady(key)
				log.StartLogger.Infof("[feature gate] feature %s init done", key)
			}(key, spec)
		}
	})
	fg.inited = true
	return
}

<<<<<<< HEAD
		b.notified = true
		b.once.Do(func() {
			log.DefaultLogger.Infof("feature %s is ready, notify subscriber", key)
			close(b.channel)
		})

		f.doUpdateToReady(key)
	} else {
		return fmt.Errorf("unrecognized feature gate: %s", key)
=======
func (fg *FeatureGate) WaitInitFinsh() error {
	fg.lock.Lock()
	defer fg.lock.Unlock()
	if !fg.inited {
		return ErrNotInited
>>>>>>> 64fc1858
	}
	fg.wg.Wait()
	return nil
}

<<<<<<< HEAD
func (f *defaultFeatureGate) doUpdateToReady(key Feature) {
	// Copy existing state
	ready := map[Feature]bool{}
	for k, v := range f.ready.Load().(map[Feature]bool) {
		ready[k] = v
=======
// internal function call, the lock is called in export function
func (fg *FeatureGate) setFeatureState(key Feature, enable bool) error {
	spec, ok := fg.known[key]
	if !ok {
		return fmt.Errorf("feature %s is not registered", key)
>>>>>>> 64fc1858
	}
	if spec.LockToDefault() && spec.Default() != enable {
		return fmt.Errorf("feature %s is locked to %v", key, spec.Default())
	}
	spec.SetState(enable)
	if spec.PreRelease() == GA {
		log.StartLogger.Warnf("Setting GA feature gate %s=%t. It will be removed in a future release.", key, enable)
	}
	return nil
}

func (fg *FeatureGate) updateToReady(key Feature) {
	if b, ok := fg.known[key]; ok {
		b.once.Do(func() {
			log.DefaultLogger.Infof("[feature gate] feature %s update to ready", key)
			close(b.channel)
		})
	}
<<<<<<< HEAD

	return nil, fmt.Errorf("subscribe fails, make sure %s is inited correctly", key)
}

// AddFeatureSpec adds feature to the featureGate.
func (f *defaultFeatureGate) AddFeatureSpec(key Feature, spec FeatureSpec) error {
	return f.Add(map[Feature]FeatureSpec{key: spec})
}

// call StartInit to trigger init functions of feature
func (f *defaultFeatureGate) StartInit() error {
	w := &sync.WaitGroup{}
	for key, enabled := range f.enabled.Load().(map[Feature]bool) {
		if !enabled {
			continue
		}

		spec, _ := f.known.Load().(map[Feature]FeatureSpec)[key]

		w.Add(1)
		log.DefaultLogger.Infof("feature %s start init", key)
		go func(wg *sync.WaitGroup, k Feature) {
			if spec.InitFunc != nil {
				spec.InitFunc()
			}
			f.updateToReady(k)
			log.DefaultLogger.Infof("feature %s init done", k)
			wg.Done()
		}(w, key)
	}

	w.Wait()
	return nil
=======
	return
>>>>>>> 64fc1858
}<|MERGE_RESOLUTION|>--- conflicted
+++ resolved
@@ -24,106 +24,6 @@
 	"sync"
 	"time"
 
-<<<<<<< HEAD
-	"github.com/spf13/pflag"
-	"reflect"
-	"sofastack.io/sofa-mosn/pkg/log"
-)
-
-type Feature string
-
-const (
-	flagName = "feature-gates"
-
-	// allAlphaGate is a global toggle for alpha features. Per-feature key
-	// values override the default set by allAlphaGate. Examples:
-	//   AllAlpha=false,NewFeature=true  will result in newFeature=true
-	//   AllAlpha=true,NewFeature=false  will result in newFeature=false
-	allAlphaGate Feature = "AllAlpha"
-
-	mapStringBool = "mapStringBool"
-)
-
-var (
-	// The generic features.
-	defaultFeatures = map[Feature]FeatureSpec{
-		allAlphaGate: {Default: false, PreRelease: Alpha},
-	}
-
-	// Special handling for a few gates.
-	specialFeatures = map[Feature]func(known map[Feature]FeatureSpec, enabled map[Feature]bool, val bool){
-		allAlphaGate: setUnsetAlphaGates,
-	}
-)
-
-type FeatureSpec struct {
-	// Default is the default enablement state for the feature
-	Default bool
-	// LockToDefault indicates that the feature is locked to its default and cannot be changed
-	LockToDefault bool
-	// PreRelease indicates the maturity level of the feature
-	PreRelease prerelease
-	// InitFunc used to init process when StartInit is invoked
-	InitFunc func()
-}
-
-type prerelease string
-
-const (
-	// Values for PreRelease.
-	Alpha = prerelease("ALPHA")
-	Beta  = prerelease("BETA")
-	GA    = prerelease("")
-)
-
-type oneTimeBroadcaster struct {
-	notified bool
-	once     sync.Once
-	channel  chan struct{}
-}
-
-// FeatureGate indicates whether a given feature is enabled or not
-type FeatureGate interface {
-	// Enabled returns true if the key is enabled.
-	Enabled(key Feature) bool
-	// KnownFeatures returns a slice of strings describing the FeatureGate's known features.
-	KnownFeatures() []string
-	// DeepCopy returns a deep copy of the FeatureGate object, such that gates can be
-	// set on the copy without mutating the original. This is useful for validating
-	// config against potential feature gate changes before committing those changes.
-	DeepCopy() MutableFeatureGate
-
-	// IsReady returns true if the feature is ready
-	IsReady(key Feature) bool
-	// Subscribe returns a channel. if the channel is closed, means the feature is ready
-	Subscribe(key Feature) (chan struct{}, error)
-}
-
-// MutableFeatureGate parses and stores flag gates for known features from
-// a string like feature1=true,feature2=false,...
-type MutableFeatureGate interface {
-	FeatureGate
-
-	// AddFlag adds a flag for setting global feature gates to the specified FlagSet.
-	AddFlag(fs *pflag.FlagSet)
-	// Set parses and stores flag gates for known features
-	// from a string like feature1=true,feature2=false,...
-	Set(value string) error
-	// SetFromMap stores flag gates for known features from a map[string]bool or returns an error
-	SetFromMap(m map[string]bool) error
-	// Add adds features to the featureGate.
-	Add(features map[Feature]FeatureSpec) error
-	// AddFeatureSpec adds feature to the featureGate.
-	AddFeatureSpec(key Feature, spec FeatureSpec) error
-	// call StartInit to trigger init functions of feature
-	StartInit() error
-}
-
-// defaultFeatureGate implements FeatureGate as well as pflag.Value for flag parsing.
-type defaultFeatureGate struct {
-	special map[Feature]func(map[Feature]FeatureSpec, map[Feature]bool, bool)
-
-=======
 	"mosn.io/mosn/pkg/log"
 )
 
@@ -134,7 +34,6 @@
 }
 
 type FeatureGate struct {
->>>>>>> 64fc1858
 	// lock guards writes to known, enabled, and reads/writes of closed
 	lock  sync.Mutex
 	known map[Feature]*knownFeatureSpec
@@ -159,31 +58,10 @@
 	if fg.inited {
 		return ErrInited
 	}
-<<<<<<< HEAD
-
-	knownValue := &atomic.Value{}
-	knownValue.Store(known)
-
-	enabled := map[Feature]bool{}
-	enabledValue := &atomic.Value{}
-	enabledValue.Store(enabled)
-
-	ready := map[Feature]bool{}
-	readyValue := &atomic.Value{}
-	readyValue.Store(ready)
-
-	f := &defaultFeatureGate{
-		known:        knownValue,
-		special:      specialFeatures,
-		enabled:      enabledValue,
-		ready:        readyValue,
-		broadcasters: map[Feature]*oneTimeBroadcaster{},
-=======
 	// Copy existing state
 	if _, ok := fg.known[key]; ok {
 		log.StartLogger.Infof("[feature gate] duplicate feature added")
 		return nil
->>>>>>> 64fc1858
 	}
 	fg.known[key] = &knownFeatureSpec{
 		FeatureSpec: spec,
@@ -252,40 +130,12 @@
 	return false
 }
 
-<<<<<<< HEAD
-// AddFlag adds a flag for setting global feature gates to the specified FlagSet.
-func (f *defaultFeatureGate) AddFlag(fs *pflag.FlagSet) {
-	f.lock.Lock()
-	// TODO(mtaufen): Shouldn't we just close it on the first Set/SetFromMap instead?
-	// Not all components expose a feature gates flag using this AddFlag method, and
-	// in the future, all components will completely stop exposing a feature gates flag,
-	// in favor of componentconfig.
-	f.closed = true
-	f.lock.Unlock()
-
-	known := f.KnownFeatures()
-	fs.Var(f, flagName, ""+
-		"A set of key=value pairs that describe feature gates for alpha/experimental features. "+
-		"Options are:\n"+strings.Join(known, "\n"))
-}
-
-// KnownFeatures returns a slice of strings describing the FeatureGate's known features.
-// Deprecated and GA features are hidden from the list.
-func (f *defaultFeatureGate) KnownFeatures() []string {
-	var known []string
-	for k, v := range f.known.Load().(map[Feature]FeatureSpec) {
-		if v.PreRelease == GA {
-			continue
-		}
-		known = append(known, fmt.Sprintf("%s=true|false (%s - default=%t)", k, v.PreRelease, v.Default))
-=======
 // Subscribe waits the feature is ready, and returns the feature is enabled or not.
 // The timeout is the max wait time duration for subscribe. If timeout is zero, means no timeout.
 func (fg *FeatureGate) Subscribe(key Feature, timeout time.Duration) (bool, error) {
 	b, err := fg.subscribe(key)
 	if err != nil {
 		return false, err
->>>>>>> 64fc1858
 	}
 	if !b.State() {
 		return false, nil
@@ -304,24 +154,11 @@
 	return b.State(), nil
 }
 
-<<<<<<< HEAD
-// UpdateToReady supports updating feature to ready, then broadcasting the ReadMessage to subscribers
-// unsupported:
-// 1. Rollback the notified of ready to false or Setting with false
-// 2. Repeat setting the notified of ready with true
-func (f *defaultFeatureGate) updateToReady(key Feature) error {
-	f.lock.Lock()
-	defer f.lock.Unlock()
-
-	if _, ok := f.known.Load().(map[Feature]FeatureSpec)[key]; !ok {
-		return fmt.Errorf("feature %s is unknown", key)
-=======
 func (fg *FeatureGate) subscribe(key Feature) (*knownFeatureSpec, error) {
 	fg.lock.Lock()
 	defer fg.lock.Unlock()
 	if !fg.inited {
 		return nil, ErrNotInited
->>>>>>> 64fc1858
 	}
 	b, ok := fg.known[key]
 	if !ok {
@@ -355,41 +192,21 @@
 	return
 }
 
-<<<<<<< HEAD
-		b.notified = true
-		b.once.Do(func() {
-			log.DefaultLogger.Infof("feature %s is ready, notify subscriber", key)
-			close(b.channel)
-		})
-
-		f.doUpdateToReady(key)
-	} else {
-		return fmt.Errorf("unrecognized feature gate: %s", key)
-=======
 func (fg *FeatureGate) WaitInitFinsh() error {
 	fg.lock.Lock()
 	defer fg.lock.Unlock()
 	if !fg.inited {
 		return ErrNotInited
->>>>>>> 64fc1858
 	}
 	fg.wg.Wait()
 	return nil
 }
 
-<<<<<<< HEAD
-func (f *defaultFeatureGate) doUpdateToReady(key Feature) {
-	// Copy existing state
-	ready := map[Feature]bool{}
-	for k, v := range f.ready.Load().(map[Feature]bool) {
-		ready[k] = v
-=======
 // internal function call, the lock is called in export function
 func (fg *FeatureGate) setFeatureState(key Feature, enable bool) error {
 	spec, ok := fg.known[key]
 	if !ok {
 		return fmt.Errorf("feature %s is not registered", key)
->>>>>>> 64fc1858
 	}
 	if spec.LockToDefault() && spec.Default() != enable {
 		return fmt.Errorf("feature %s is locked to %v", key, spec.Default())
@@ -408,41 +225,5 @@
 			close(b.channel)
 		})
 	}
-<<<<<<< HEAD
-
-	return nil, fmt.Errorf("subscribe fails, make sure %s is inited correctly", key)
-}
-
-// AddFeatureSpec adds feature to the featureGate.
-func (f *defaultFeatureGate) AddFeatureSpec(key Feature, spec FeatureSpec) error {
-	return f.Add(map[Feature]FeatureSpec{key: spec})
-}
-
-// call StartInit to trigger init functions of feature
-func (f *defaultFeatureGate) StartInit() error {
-	w := &sync.WaitGroup{}
-	for key, enabled := range f.enabled.Load().(map[Feature]bool) {
-		if !enabled {
-			continue
-		}
-
-		spec, _ := f.known.Load().(map[Feature]FeatureSpec)[key]
-
-		w.Add(1)
-		log.DefaultLogger.Infof("feature %s start init", key)
-		go func(wg *sync.WaitGroup, k Feature) {
-			if spec.InitFunc != nil {
-				spec.InitFunc()
-			}
-			f.updateToReady(k)
-			log.DefaultLogger.Infof("feature %s init done", k)
-			wg.Done()
-		}(w, key)
-	}
-
-	w.Wait()
-	return nil
-=======
 	return
->>>>>>> 64fc1858
 }