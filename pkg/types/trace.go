/*
 * Licensed to the Apache Software Foundation (ASF) under one or more
 * contributor license agreements.  See the NOTICE file distributed with
 * this work for additional information regarding copyright ownership.
 * The ASF licenses this file to You under the Apache License, Version 2.0
 * (the "License"); you may not use this file except in compliance with
 * the License.  You may obtain a copy of the License at
 *
 *     http://www.apache.org/licenses/LICENSE-2.0
 *
 * Unless required by applicable law or agreed to in writing, software
 * distributed under the License is distributed on an "AS IS" BASIS,
 * WITHOUT WARRANTIES OR CONDITIONS OF ANY KIND, either express or implied.
 * See the License for the specific language governing permissions and
 * limitations under the License.
 */

package types

import (
	"context"
	"time"

	"mosn.io/api"
)

// factory
type TracerBuilder func(config map[string]interface{}) (Tracer, error)

type Driver interface {
	Init(config map[string]interface{}) error

<<<<<<< HEAD
	Register(proto ProtocolName, builder TracerBuilder)

	Get(proto ProtocolName) Tracer
=======
	Register(proto api.Protocol, builder TracerBuilder)

	Get(proto api.Protocol) Tracer
>>>>>>> d8463502
}

type Tracer interface {
	Start(ctx context.Context, request interface{}, startTime time.Time) Span
}

type Span interface {
	TraceId() string

	SpanId() string

	ParentSpanId() string

	SetOperation(operation string)

	SetTag(key uint64, value string)

	SetRequestInfo(requestInfo api.RequestInfo)

	Tag(key uint64) string

	FinishSpan()

	InjectContext(requestHeaders api.HeaderMap)

	SpawnChild(operationName string, startTime time.Time) Span
}<|MERGE_RESOLUTION|>--- conflicted
+++ resolved
@@ -30,15 +30,9 @@
 type Driver interface {
 	Init(config map[string]interface{}) error
 
-<<<<<<< HEAD
-	Register(proto ProtocolName, builder TracerBuilder)
-
-	Get(proto ProtocolName) Tracer
-=======
 	Register(proto api.Protocol, builder TracerBuilder)
 
 	Get(proto api.Protocol) Tracer
->>>>>>> d8463502
 }
 
 type Tracer interface {
