--- conflicted
+++ resolved
@@ -18,15 +18,7 @@
 package conv
 
 import (
-<<<<<<< HEAD
-=======
-	"github.com/golang/protobuf/ptypes/any"
-	"github.com/golang/protobuf/ptypes/duration"
-	"github.com/golang/protobuf/ptypes/wrappers"
-	"mosn.io/mosn/pkg/server"
-
 	"os"
->>>>>>> 8637d3f3
 	"reflect"
 	"testing"
 	"time"
@@ -51,6 +43,7 @@
 	"github.com/golang/protobuf/ptypes/wrappers"
 	v1 "istio.io/api/mixer/v1"
 	"istio.io/api/mixer/v1/config/client"
+	"mosn.io/mosn/pkg/server"
 	v2 "mosn.io/mosn/pkg/config/v2"
 	"mosn.io/mosn/pkg/configmanager"
 	"mosn.io/mosn/pkg/filter/stream/faultinject"
@@ -796,15 +789,6 @@
 	if mixerPer, ok := perRouteConfig[v2.MIXER]; !ok {
 		t.Error("no mixer config found")
 	} else {
-<<<<<<< HEAD
-		// TODO: mixer config needs to fix
-		if rawMixer, ok := mixerPer.(client.HttpClientConfig); !ok {
-			t.Error("mixer config is not expected.")
-		} else {
-			if !reflect.DeepEqual(&rawMixer, mixerFilterConfig) {
-				t.Error("mixer config is not expected")
-			}
-=======
 		res := client.HttpClientConfig{}
 		jsonStr, err := json.Marshal(mixerPer.(map[string]interface{}))
 		if err != nil {
@@ -818,7 +802,6 @@
 
 		if !reflect.DeepEqual(&res, mixerFilterConfig) {
 			t.Error("mixer config is not expected")
->>>>>>> 8637d3f3
 		}
 	}
 	if faultPer, ok := perRouteConfig[v2.FaultStream]; !ok {
