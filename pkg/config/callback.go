/*
 * Licensed to the Apache Software Foundation (ASF) under one or more
 * contributor license agreements.  See the NOTICE file distributed with
 * this work for additional information regarding copyright ownership.
 * The ASF licenses this file to You under the Apache License, Version 2.0
 * (the "License"); you may not use this file except in compliance with
 * the License.  You may obtain a copy of the License at
 *
 *     http://www.apache.org/licenses/LICENSE-2.0
 *
 * Unless required by applicable law or agreed to in writing, software
 * distributed under the License is distributed on an "AS IS" BASIS,
 * WITHOUT WARRANTIES OR CONDITIONS OF ANY KIND, either express or implied.
 * See the License for the specific language governing permissions and
 * limitations under the License.
 */

package config

import (
	"github.com/alipay/sofa-mosn/pkg/api/v2"
	"github.com/alipay/sofa-mosn/pkg/filter"
	"github.com/alipay/sofa-mosn/pkg/log"
	"github.com/alipay/sofa-mosn/pkg/server"
	"github.com/alipay/sofa-mosn/pkg/types"
	clusterAdapter "github.com/alipay/sofa-mosn/pkg/upstream/cluster"
	pb "github.com/envoyproxy/go-control-plane/envoy/api/v2"
)

// OnAddOrUpdateListeners called by XdsClient when listeners config refresh
func (config *MOSNConfig) OnAddOrUpdateListeners(listeners []*pb.Listener) {

	for _, listener := range listeners {
		mosnListener := convertListenerConfig(listener)
		if mosnListener == nil {
			continue
		}

		var streamFilters []types.StreamFilterChainFactory
		var networkFilters []types.NetworkFilterChainFactory

		if !mosnListener.HandOffRestoredDestinationConnections {
			for _, filterChain := range mosnListener.FilterChains {
				for _, f := range filterChain.Filters {
					nfcf, err := filter.CreateNetworkFilterChainFactory(f.Name, f.Config, true)
					if err != nil {
						log.DefaultLogger.Errorf("parse network filter failed,error:", err.Error())
						continue
					}
					networkFilters = append(networkFilters, nfcf)
				}
			}

			streamFilters = GetStreamFilters(mosnListener.StreamFilters)

			if len(networkFilters) == 0 {
				log.DefaultLogger.Errorf("xds client update listener error: proxy needed in network filters")
				continue
			}
		}

		if listenerAdapter := server.GetListenerAdapterInstance(); listenerAdapter == nil {
			// if listenerAdapter is nil, return directly
			log.DefaultLogger.Errorf("listenerAdapter is nil and hasn't been initiated at this time")
			return
		} else {
			log.DefaultLogger.Tracef("listenerAdapter.AddOrUpdateListener called, mosnListener:%+v", listeners, " networkFilters:%+v", networkFilters,
				" streamFilters: %+v", streamFilters)

			if err := listenerAdapter.AddOrUpdateListener("", mosnListener, networkFilters, streamFilters); err == nil {
				log.DefaultLogger.Debugf("xds AddOrUpdateListener success,listener address = %s", mosnListener.Addr.String())
			} else {
				log.DefaultLogger.Errorf("xds AddOrUpdateListener failure,listener address = %s, msg = %s ",
					mosnListener.Addr.String(), err.Error())
<<<<<<< HEAD
				//return err
=======
>>>>>>> c8508391
			}
		}
	}
}

func (config *MOSNConfig) OnDeleteListeners(listeners []*pb.Listener) {
	for _, listener := range listeners {
		mosnListener := convertListenerConfig(listener)
		if mosnListener == nil {
			continue
		}

		if listenerAdapter := server.GetListenerAdapterInstance(); listenerAdapter == nil {
			log.DefaultLogger.Errorf("listenerAdapter is nil and hasn't been initiated at this time")
			return
		} else {
			if err := listenerAdapter.DeleteListener("", mosnListener.Name); err == nil {
				log.DefaultLogger.Debugf("xds OnDeleteListeners success,listener address = %s", mosnListener.Addr.String())
			} else {
				log.DefaultLogger.Errorf("xds OnDeleteListeners failure,listener address = %s, mag = %s ",
					mosnListener.Addr.String(), err.Error())

			}
		}
	}
}

// OnUpdateClusters called by XdsClient when clusters config refresh
// Can be used to update and add clusters
func (config *MOSNConfig) OnUpdateClusters(clusters []*pb.Cluster) {
	mosnClusters := convertClustersConfig(clusters)

	for _, cluster := range mosnClusters {
		log.DefaultLogger.Debugf("cluster: %+v\n", cluster)
		var err error
		if cluster.ClusterType == v2.EDS_CLUSTER {
			err = clusterAdapter.GetClusterMngAdapterInstance().TriggerClusterAddOrUpdate(*cluster)
		} else {
			err = clusterAdapter.GetClusterMngAdapterInstance().TriggerClusterAndHostsAddOrUpdate(*cluster, cluster.Hosts)
		}

		if err != nil {
			log.DefaultLogger.Errorf("xds OnUpdateClusters failed,cluster name = %s, error:", cluster.Name, err.Error())

		} else {
			log.DefaultLogger.Debugf("xds OnUpdateClusters success,cluster name = %s", cluster.Name)
		}
	}
}

// OnDeleteClusters called by XdsClient when need to delete clusters
func (config *MOSNConfig) OnDeleteClusters(clusters []*pb.Cluster) {
	mosnClusters := convertClustersConfig(clusters)

	for _, cluster := range mosnClusters {
		log.DefaultLogger.Debugf("delete cluster: %+v\n", cluster)
		var err error
		if cluster.ClusterType == v2.EDS_CLUSTER {
			err = clusterAdapter.GetClusterMngAdapterInstance().TriggerClusterDel(cluster.Name)
		}

		if err != nil {
			log.DefaultLogger.Errorf("xds OnDeleteClusters failed,cluster name = %s, error:", cluster.Name, err.Error())

		} else {
			log.DefaultLogger.Debugf("xds OnDeleteClusters success,cluster name = %s", cluster.Name)
		}
	}
}

// OnUpdateEndpoints called by XdsClient when ClusterLoadAssignment config refresh
func (config *MOSNConfig) OnUpdateEndpoints(loadAssignments []*pb.ClusterLoadAssignment) {
	for _, loadAssignment := range loadAssignments {
		clusterName := loadAssignment.ClusterName

		for _, endpoints := range loadAssignment.Endpoints {
			hosts := convertEndpointsConfig(&endpoints)

			for _, host := range hosts {
				log.DefaultLogger.Debugf("xds client update endpoint: cluster: %s, priority: %d, %+v\n", loadAssignment.ClusterName, endpoints.Priority, host)
			}

			if err := clusterAdapter.GetClusterMngAdapterInstance().TriggerClusterHostUpdate(clusterName, hosts); err != nil {
				log.DefaultLogger.Errorf("xds client update Error = %s", err.Error())
			} else {
				log.DefaultLogger.Debugf("xds client update host success")
			}
		}
	}
}<|MERGE_RESOLUTION|>--- conflicted
+++ resolved
@@ -72,10 +72,6 @@
 			} else {
 				log.DefaultLogger.Errorf("xds AddOrUpdateListener failure,listener address = %s, msg = %s ",
 					mosnListener.Addr.String(), err.Error())
-<<<<<<< HEAD
-				//return err
-=======
->>>>>>> c8508391
 			}
 		}
 	}
