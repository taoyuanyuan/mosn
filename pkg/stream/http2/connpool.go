--- conflicted
+++ resolved
@@ -31,11 +31,8 @@
 	return p.host
 }
 
-<<<<<<< HEAD
+
 func (p *connPool) InitActiveClient(context context.Context) error{
-=======
-func (p *connPool) GitInitActiveClient(context context.Context) error{
->>>>>>> 4d74bf66
 	return nil
 }
 
