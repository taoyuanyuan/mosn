/*
 * Licensed to the Apache Software Foundation (ASF) under one or more
 * contributor license agreements.  See the NOTICE file distributed with
 * this work for additional information regarding copyright ownership.
 * The ASF licenses this file to You under the Apache License, Version 2.0
 * (the "License"); you may not use this file except in compliance with
 * the License.  You may obtain a copy of the License at
 *
 *     http://www.apache.org/licenses/LICENSE-2.0
 *
 * Unless required by applicable law or agreed to in writing, software
 * distributed under the License is distributed on an "AS IS" BASIS,
 * WITHOUT WARRANTIES OR CONDITIONS OF ANY KIND, either express or implied.
 * See the License for the specific language governing permissions and
 * limitations under the License.
 */

package xprotocol

import (
	"context"
	"sync"
	"sync/atomic"
	"time"

	"mosn.io/mosn/pkg/protocol/xprotocol"

	"mosn.io/api"
	mosnctx "mosn.io/mosn/pkg/context"
	"mosn.io/mosn/pkg/log"
	"mosn.io/mosn/pkg/network"
	"mosn.io/mosn/pkg/protocol"
	str "mosn.io/mosn/pkg/stream"
	"mosn.io/mosn/pkg/types"
	"mosn.io/pkg/utils"
)

const (
	Init = iota
	Connecting
	Connected
)

func init() {
	network.RegisterNewPoolFactory(protocol.Xprotocol, NewConnPool)
	types.RegisterConnPoolFactory(protocol.Xprotocol, true)
}

// types.ConnectionPool
// activeClient used as connected client
// host is the upstream
type connPool struct {
<<<<<<< HEAD
	activeClients sync.Map //sub protocol -> activeClient
	host          atomic.Value

	mux sync.Mutex
=======
	primaryClient  *activeClient
	drainingClient *activeClient
	mux            sync.Mutex
	host           types.Host
	supportTLS     bool
>>>>>>> 3486b89c
}

// NewConnPool
func NewConnPool(host types.Host) types.ConnectionPool {
<<<<<<< HEAD
	p := &connPool{}
	p.host.Store(host)
	return p
}

func (p *connPool) SupportTLS() bool {
	return p.Host().SupportTLS()
=======
	return &connPool{
		host:       host,
		supportTLS: host.SupportTLS(),
	}
}

func (p *connPool) SupportTLS() bool {
	return p.supportTLS
}

func (p *connPool) GetHost() types.Host {
	return p.host
>>>>>>> 3486b89c
}

func (p *connPool) init(client *activeClient, sub types.ProtocolName) {
	utils.GoWithRecover(func() {
		if log.DefaultLogger.GetLogLevel() >= log.DEBUG {
			log.DefaultLogger.Debugf("[stream] [sofarpc] [connpool] init host %s", p.Host().AddressString())
		}

		p.mux.Lock()
		defer p.mux.Unlock()
		client := newActiveClient(context.Background(), sub, p)
		if client != nil {
			client.state = Connected
			p.activeClients.Store(sub, client)
		} else {
			p.activeClients.Delete(sub)
		}
	}, nil)
}

func (p *connPool) Host() types.Host {
	h := p.host.Load()
	if host, ok := h.(types.Host); ok {
		return host
	}

	return nil
}

func (p *connPool) UpdateHost(h types.Host) {
	p.host.Store(h)
}

func (p *connPool) CheckAndInit(ctx context.Context) bool {
	var client *activeClient

	subProtocol := getSubProtocol(ctx)

	v, ok := p.activeClients.Load(subProtocol)
	if !ok {
		fakeclient := &activeClient{}
		fakeclient.state = Init
		v, _ := p.activeClients.LoadOrStore(subProtocol, fakeclient)
		client = v.(*activeClient)
	} else {
		client = v.(*activeClient)
	}

	if atomic.LoadUint32(&client.state) == Connected {
		return true
	}

	if atomic.CompareAndSwapUint32(&client.state, Init, Connecting) {
		p.init(client, subProtocol)
	}

	return false
}

func (p *connPool) Protocol() types.ProtocolName {
	return protocol.Xprotocol
}

func (p *connPool) NewStream(ctx context.Context,
	responseDecoder types.StreamReceiveListener, listener types.PoolEventListener) {
	subProtocol := getSubProtocol(ctx)

	client, _ := p.activeClients.Load(subProtocol)
	host := p.Host()

	if client == nil {
		listener.OnFailure(types.ConnectionFailure, host)
		return
	}

	activeClient := client.(*activeClient)
	if atomic.LoadUint32(&activeClient.state) != Connected {
		listener.OnFailure(types.ConnectionFailure, host)
		return
	}

	if !host.ClusterInfo().ResourceManager().Requests().CanCreate() {
		listener.OnFailure(types.Overflow, host)
		host.HostStats().UpstreamRequestPendingOverflow.Inc(1)
		host.ClusterInfo().Stats().UpstreamRequestPendingOverflow.Inc(1)
	} else {
		atomic.AddUint64(&activeClient.totalStream, 1)
		host.HostStats().UpstreamRequestTotal.Inc(1)
		host.ClusterInfo().Stats().UpstreamRequestTotal.Inc(1)

		var streamEncoder types.StreamSender
		// oneway
		if responseDecoder == nil {
			streamEncoder = activeClient.client.NewStream(ctx, nil)
		} else {
			streamEncoder = activeClient.client.NewStream(ctx, responseDecoder)
			streamEncoder.GetStream().AddEventListener(activeClient)

			host.HostStats().UpstreamRequestActive.Inc(1)
			host.ClusterInfo().Stats().UpstreamRequestActive.Inc(1)
			host.ClusterInfo().ResourceManager().Requests().Increase()
		}

		listener.OnReady(streamEncoder, host)
	}

	return
}

func (p *connPool) Close() {
	f := func(k, v interface{}) bool {
		ac, _ := v.(*activeClient)
		if ac.client != nil {
			ac.client.Close()
		}
		return true
	}

	p.activeClients.Range(f)
}

// Shutdown stop the keepalive, so the connection will be idle after requests finished
func (p *connPool) Shutdown() {
<<<<<<< HEAD
	f := func(k, v interface{}) bool {
		ac, _ := v.(*activeClient)
		if ac.keepAlive != nil {
			ac.keepAlive.keepAlive.Stop()
		}
		return true
	}
	p.activeClients.Range(f)
=======
	// FIXME:
>>>>>>> 3486b89c
}

func (p *connPool) onConnectionEvent(client *activeClient, event api.ConnectionEvent) {
	host := p.Host()
	// event.ConnectFailure() contains types.ConnectTimeout and types.ConnectTimeout
	if event.IsClose() {
		host.HostStats().UpstreamConnectionClose.Inc(1)
		host.HostStats().UpstreamConnectionActive.Dec(1)

		host.ClusterInfo().Stats().UpstreamConnectionClose.Inc(1)
		host.ClusterInfo().Stats().UpstreamConnectionActive.Dec(1)

		switch event {
		case api.LocalClose:
			host.HostStats().UpstreamConnectionLocalClose.Inc(1)
			host.ClusterInfo().Stats().UpstreamConnectionLocalClose.Inc(1)

			if client.closeWithActiveReq {
				host.HostStats().UpstreamConnectionLocalCloseWithActiveRequest.Inc(1)
				host.ClusterInfo().Stats().UpstreamConnectionLocalCloseWithActiveRequest.Inc(1)
			}

		case api.RemoteClose:
			host.HostStats().UpstreamConnectionRemoteClose.Inc(1)
			host.ClusterInfo().Stats().UpstreamConnectionRemoteClose.Inc(1)

			if client.closeWithActiveReq {
				host.HostStats().UpstreamConnectionRemoteCloseWithActiveRequest.Inc(1)
				host.ClusterInfo().Stats().UpstreamConnectionRemoteCloseWithActiveRequest.Inc(1)

			}
		default:
			// do nothing
		}
		p.mux.Lock()
		p.activeClients.Delete(client.subProtocol)
		p.mux.Unlock()
	} else if event == api.ConnectTimeout {
		host.HostStats().UpstreamRequestTimeout.Inc(1)
		host.ClusterInfo().Stats().UpstreamRequestTimeout.Inc(1)
		client.client.Close()
	} else if event == api.ConnectFailed {
		host.HostStats().UpstreamConnectionConFail.Inc(1)
		host.ClusterInfo().Stats().UpstreamConnectionConFail.Inc(1)
	}
}

func (p *connPool) onStreamDestroy(client *activeClient) {
	host := p.Host()
	host.HostStats().UpstreamRequestActive.Dec(1)
	host.ClusterInfo().Stats().UpstreamRequestActive.Dec(1)
	host.ClusterInfo().ResourceManager().Requests().Decrease()
}

func (p *connPool) onStreamReset(client *activeClient, reason types.StreamResetReason) {
	host := p.Host()
	if reason == types.StreamConnectionTermination || reason == types.StreamConnectionFailed {
		host.HostStats().UpstreamRequestFailureEject.Inc(1)
		host.ClusterInfo().Stats().UpstreamRequestFailureEject.Inc(1)
		client.closeWithActiveReq = true
	} else if reason == types.StreamLocalReset {
		host.HostStats().UpstreamRequestLocalReset.Inc(1)
		host.ClusterInfo().Stats().UpstreamRequestLocalReset.Inc(1)
	} else if reason == types.StreamRemoteReset {
		host.HostStats().UpstreamRequestRemoteReset.Inc(1)
		host.ClusterInfo().Stats().UpstreamRequestRemoteReset.Inc(1)
	}
}

func (p *connPool) createStreamClient(context context.Context, connData types.CreateConnectionData) str.Client {
	return str.NewStreamClient(context, protocol.Xprotocol, connData.Connection, connData.Host)
}

// keepAliveListener is a types.ConnectionEventListener
type keepAliveListener struct {
	keepAlive types.KeepAlive
}

func (l *keepAliveListener) OnEvent(event api.ConnectionEvent) {
	if event == api.OnReadTimeout {
		l.keepAlive.SendKeepAlive()
	}
}

// types.StreamEventListener
// types.ConnectionEventListener
// types.StreamConnectionEventListener
type activeClient struct {
	subProtocol        types.ProtocolName
	pool               *connPool
	keepAlive          *keepAliveListener
	client             str.Client
	host               types.CreateConnectionData
	closeWithActiveReq bool
	totalStream        uint64
	state              uint32
}

func newActiveClient(ctx context.Context, subProtocol types.ProtocolName, pool *connPool) *activeClient {
	ac := &activeClient{
		subProtocol: subProtocol,
		pool:        pool,
	}

<<<<<<< HEAD
	host := pool.Host()
	data := host.CreateConnection(ctx)
	connCtx := mosnctx.WithValue(ctx, types.ContextKeyConnectionID, data.Connection.ID())
	connCtx = mosnctx.WithValue(ctx, types.ContextSubProtocol, string(subProtocol))
=======
	log.DefaultLogger.Tracef("xprotocol new active client , try to create connection")
	data := pool.host.CreateConnection(ctx)

	err := data.Connection.Connect()
	/**
	 * fix unable to retry connection.
	 */
	if err != nil {
		log.DefaultLogger.Tracef("failed to create xprotocol activeClient, connect failed %v", data)
		return nil
	}

	log.DefaultLogger.Tracef("xprotocol new active client , connect success %v", data)

	log.DefaultLogger.Tracef("xprotocol new active client , try to create codec client")

	connCtx := mosnctx.WithValue(context.Background(), types.ContextKeyConnectionID, data.Connection.ID())
	connCtx = mosnctx.WithValue(connCtx, types.ContextSubProtocol, mosnctx.Get(ctx, types.ContextSubProtocol))

>>>>>>> 3486b89c
	codecClient := pool.createStreamClient(connCtx, data)
	codecClient.AddConnectionEventListener(ac)
	codecClient.SetStreamConnectionEventListener(ac)

	ac.client = codecClient
	ac.host = data

	// Add Keep Alive
	// protocol is from onNewDetectStream
	if subProtocol != "" {
		// check heartbeat enable, hack: judge trigger result of Heartbeater
		proto := xprotocol.GetProtocol(subProtocol)
		if heartbeater, ok := proto.(xprotocol.Heartbeater); ok && heartbeater.Trigger(0) != nil {
			// create keepalive
			rpcKeepAlive := NewKeepAlive(codecClient, subProtocol, time.Second, 6)
			rpcKeepAlive.StartIdleTimeout()
			ac.keepAlive = &keepAliveListener{
				keepAlive: rpcKeepAlive,
			}
			ac.client.AddConnectionEventListener(ac.keepAlive)
		}
	}

	if err := ac.client.Connect(); err != nil {
		return nil
	}

	// stats
	host.HostStats().UpstreamConnectionTotal.Inc(1)
	host.HostStats().UpstreamConnectionActive.Inc(1)
	host.ClusterInfo().Stats().UpstreamConnectionTotal.Inc(1)
	host.ClusterInfo().Stats().UpstreamConnectionActive.Inc(1)

	// bytes total adds all connections data together
	codecClient.SetConnectionCollector(host.ClusterInfo().Stats().UpstreamBytesReadTotal, host.ClusterInfo().Stats().UpstreamBytesWriteTotal)

	return ac
}

func (ac *activeClient) OnEvent(event api.ConnectionEvent) {
	ac.pool.onConnectionEvent(ac, event)
}

// types.StreamEventListener
func (ac *activeClient) OnDestroyStream() {
	ac.pool.onStreamDestroy(ac)
}

func (ac *activeClient) OnResetStream(reason types.StreamResetReason) {
	ac.pool.onStreamReset(ac, reason)
}

// types.StreamConnectionEventListener
func (ac *activeClient) OnGoAway() {}

func getSubProtocol(ctx context.Context) types.ProtocolName {
	if ctx != nil {
		if val := mosnctx.Get(ctx, types.ContextSubProtocol); val != nil {
			if code, ok := val.(string); ok {
				return types.ProtocolName(code)
			}
		}
	}
	return ""
}<|MERGE_RESOLUTION|>--- conflicted
+++ resolved
@@ -50,44 +50,23 @@
 // activeClient used as connected client
 // host is the upstream
 type connPool struct {
-<<<<<<< HEAD
 	activeClients sync.Map //sub protocol -> activeClient
 	host          atomic.Value
-
-	mux sync.Mutex
-=======
-	primaryClient  *activeClient
-	drainingClient *activeClient
-	mux            sync.Mutex
-	host           types.Host
-	supportTLS     bool
->>>>>>> 3486b89c
+	mux           sync.Mutex
+	supportTLS    bool
 }
 
 // NewConnPool
 func NewConnPool(host types.Host) types.ConnectionPool {
-<<<<<<< HEAD
-	p := &connPool{}
+	p := &connPool{
+		supportTLS: host.SupportTLS(),
+	}
 	p.host.Store(host)
 	return p
 }
 
 func (p *connPool) SupportTLS() bool {
-	return p.Host().SupportTLS()
-=======
-	return &connPool{
-		host:       host,
-		supportTLS: host.SupportTLS(),
-	}
-}
-
-func (p *connPool) SupportTLS() bool {
 	return p.supportTLS
-}
-
-func (p *connPool) GetHost() types.Host {
-	return p.host
->>>>>>> 3486b89c
 }
 
 func (p *connPool) init(client *activeClient, sub types.ProtocolName) {
@@ -118,6 +97,7 @@
 }
 
 func (p *connPool) UpdateHost(h types.Host) {
+	// TODO: update tls support flag
 	p.host.Store(h)
 }
 
@@ -211,7 +191,6 @@
 
 // Shutdown stop the keepalive, so the connection will be idle after requests finished
 func (p *connPool) Shutdown() {
-<<<<<<< HEAD
 	f := func(k, v interface{}) bool {
 		ac, _ := v.(*activeClient)
 		if ac.keepAlive != nil {
@@ -220,9 +199,6 @@
 		return true
 	}
 	p.activeClients.Range(f)
-=======
-	// FIXME:
->>>>>>> 3486b89c
 }
 
 func (p *connPool) onConnectionEvent(client *activeClient, event api.ConnectionEvent) {
@@ -327,32 +303,10 @@
 		pool:        pool,
 	}
 
-<<<<<<< HEAD
 	host := pool.Host()
 	data := host.CreateConnection(ctx)
 	connCtx := mosnctx.WithValue(ctx, types.ContextKeyConnectionID, data.Connection.ID())
 	connCtx = mosnctx.WithValue(ctx, types.ContextSubProtocol, string(subProtocol))
-=======
-	log.DefaultLogger.Tracef("xprotocol new active client , try to create connection")
-	data := pool.host.CreateConnection(ctx)
-
-	err := data.Connection.Connect()
-	/**
-	 * fix unable to retry connection.
-	 */
-	if err != nil {
-		log.DefaultLogger.Tracef("failed to create xprotocol activeClient, connect failed %v", data)
-		return nil
-	}
-
-	log.DefaultLogger.Tracef("xprotocol new active client , connect success %v", data)
-
-	log.DefaultLogger.Tracef("xprotocol new active client , try to create codec client")
-
-	connCtx := mosnctx.WithValue(context.Background(), types.ContextKeyConnectionID, data.Connection.ID())
-	connCtx = mosnctx.WithValue(connCtx, types.ContextSubProtocol, mosnctx.Get(ctx, types.ContextSubProtocol))
-
->>>>>>> 3486b89c
 	codecClient := pool.createStreamClient(connCtx, data)
 	codecClient.AddConnectionEventListener(ac)
 	codecClient.SetStreamConnectionEventListener(ac)
