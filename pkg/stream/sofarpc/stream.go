--- conflicted
+++ resolved
@@ -3,13 +3,8 @@
 import (
 	"context"
 	"errors"
-<<<<<<< HEAD
-
-	"github.com/orcaman/concurrent-map"
-=======
 	"sync"
 
->>>>>>> 52d54df7
 	"gitlab.alipay-inc.com/afe/mosn/pkg/log"
 	"gitlab.alipay-inc.com/afe/mosn/pkg/protocol"
 	"gitlab.alipay-inc.com/afe/mosn/pkg/protocol/sofarpc"
@@ -54,30 +49,18 @@
 	protocol        types.Protocol
 	connection      types.Connection
 	protocols       types.Protocols
-<<<<<<< HEAD
-	activeStream    cmap.ConcurrentMap // string: *stream
-=======
 	activeStream    streamMap
->>>>>>> 52d54df7
 	clientCallbacks types.StreamConnectionEventListener
 	serverCallbacks types.ServerStreamConnectionEventListener
 }
 
-<<<<<<< HEAD
-func newStreamConnection(connection types.Connection, clientCallbacks types.StreamConnectionEventListener,
-=======
 func newStreamConnection(context context.Context, connection types.Connection, clientCallbacks types.StreamConnectionEventListener,
->>>>>>> 52d54df7
 	serverCallbacks types.ServerStreamConnectionEventListener) types.ClientStreamConnection {
 
 	return &streamConnection{
 		connection:      connection,
 		protocols:       sofarpc.DefaultProtocols(),
-<<<<<<< HEAD
-		activeStream:    cmap.New(),
-=======
 		activeStream:    newStreamMap(context),
->>>>>>> 52d54df7
 		clientCallbacks: clientCallbacks,
 		serverCallbacks: serverCallbacks,
 	}
@@ -110,29 +93,17 @@
 	}
 	conn.activeStream.Set(streamId, stream)
 
-<<<<<<< HEAD
-	return stream
-=======
 	return &stream
->>>>>>> 52d54df7
 }
 
 func (conn *streamConnection) OnDecodeHeader(streamId string, headers map[string]string) types.FilterStatus {
 	if sofarpc.IsSofaRequest(headers) || sofarpc.HasCodecException(headers) {
 		conn.onNewStreamDetected(streamId, headers)
 	}
-<<<<<<< HEAD
 
 	decodeSterilize(streamId, headers)
 
-	if v, ok := conn.activeStream.Get(streamId); ok {
-		stream := v.(*stream)
-=======
-
-	decodeSterilize(streamId, headers)
-
 	if stream, ok := conn.activeStream.Get(streamId); ok {
->>>>>>> 52d54df7
 		stream.decoder.OnDecodeHeaders(headers, false)
 	}
 
@@ -140,12 +111,7 @@
 }
 
 func (conn *streamConnection) OnDecodeData(streamId string, data types.IoBuffer) types.FilterStatus {
-<<<<<<< HEAD
-	if v, ok := conn.activeStream.Get(streamId); ok {
-		stream := v.(*stream)
-=======
 	if stream, ok := conn.activeStream.Get(streamId); ok {
->>>>>>> 52d54df7
 		stream.decoder.OnDecodeData(data, true)
 
 		if stream.direction == OutStream {
@@ -167,37 +133,23 @@
 	}
 
 	var requestId string
-<<<<<<< HEAD
-	if v, ok := headers[sofarpc.SofaPropertyHeader("requestid")]; ok {
-=======
 	if v, ok := headers[sofarpc.SofaPropertyHeader(sofarpc.HeaderReqID)]; ok {
->>>>>>> 52d54df7
 		requestId = v
 	} else {
 		// on decode exception stream
 		requestId = streamId
 	}
 
-<<<<<<< HEAD
-	headers[sofarpc.SofaPropertyHeader("requestid")] = streamId
-
-	stream := &stream{
-=======
 	headers[sofarpc.SofaPropertyHeader(sofarpc.HeaderReqID)] = streamId
 
 	stream := stream{
->>>>>>> 52d54df7
 		streamId:   streamId,
 		requestId:  requestId,
 		direction:  InStream,
 		connection: conn,
 	}
 
-<<<<<<< HEAD
-	stream.decoder = conn.serverCallbacks.NewStream(streamId, stream)
-=======
 	stream.decoder = conn.serverCallbacks.NewStream(streamId, &stream)
->>>>>>> 52d54df7
 	conn.activeStream.Set(streamId, stream)
 }
 
@@ -283,27 +235,15 @@
 
 func (s *stream) endStream() {
 	if s.encodedHeaders != nil {
-<<<<<<< HEAD
-		if v, ok := s.connection.activeStream.Get(s.streamId); ok {
-			stream := v.(*stream)
-=======
 		if stream, ok := s.connection.activeStream.Get(s.streamId); ok {
->>>>>>> 52d54df7
 
 			if s.encodedData != nil {
 				stream.connection.connection.Write(s.encodedHeaders, s.encodedData)
 			} else {
 				log.DefaultLogger.Debugf("Response Body is void...")
-<<<<<<< HEAD
 
 				stream.connection.connection.Write(s.encodedHeaders)
 			}
-
-=======
-
-				stream.connection.connection.Write(s.encodedHeaders)
-			}
->>>>>>> 52d54df7
 		} else {
 			log.DefaultLogger.Errorf("No stream %s to end", s.streamId)
 		}
@@ -318,8 +258,6 @@
 
 func (s *stream) GetStream() types.Stream {
 	return s
-<<<<<<< HEAD
-=======
 }
 
 type streamMap struct {
@@ -369,5 +307,4 @@
 	defer m.mux.Unlock()
 
 	m.smap[streamId] = s
->>>>>>> 52d54df7
 }