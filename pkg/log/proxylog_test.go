--- conflicted
+++ resolved
@@ -21,18 +21,14 @@
 	"context"
 	"fmt"
 	"math/rand"
-	"mosn.io/mosn/pkg/types"
 	"os"
 	"runtime"
 	"strings"
 	"testing"
 	"time"
 
-<<<<<<< HEAD
-=======
 	"mosn.io/mosn/pkg/types"
 
->>>>>>> d33729a6
 	mosnctx "mosn.io/mosn/pkg/context"
 )
 
