package network

import (
	"context"
	"fmt"
	"net"
	"runtime/debug"

	"gitlab.alipay-inc.com/afe/mosn/pkg/api/v2"

	"gitlab.alipay-inc.com/afe/mosn/pkg/log"
	"gitlab.alipay-inc.com/afe/mosn/pkg/types"
<<<<<<< HEAD
=======
	"net"
	"runtime/debug"
	"time"
>>>>>>> 044c6d28
)

// listener impl based on golang net package
type listener struct {
	name                                  string
	localAddress                          net.Addr
	bindToPort                            bool
	listenerTag                           uint64
	perConnBufferLimitBytes               uint32
	handOffRestoredDestinationConnections bool
	cb                                    types.ListenerEventListener
	rawl                                  *net.TCPListener
}

func NewListener(lc *v2.ListenerConfig) types.Listener {

	l := &listener{
		name:                                  lc.Name,
		localAddress:                          lc.Addr,
		bindToPort:                            lc.BindToPort,
		listenerTag:                           lc.ListenerTag,
		perConnBufferLimitBytes:               lc.PerConnBufferLimitBytes,
		handOffRestoredDestinationConnections: lc.HandOffRestoredDestinationConnections,
	}

	if lc.InheritListener != nil {
		//inherit old process's listener
		l.rawl = lc.InheritListener
	}
	return l
}

func (l *listener) Name() string {
	return l.name
}

func (l *listener) Addr() net.Addr {
	return l.localAddress
}

func (l *listener) Start(lctx context.Context) {
	//call listen if not inherit
	if l.rawl == nil {
		if err := l.listen(lctx); err != nil {
			// TODO: notify listener callbacks
			log.DefaultLogger.Fatalln(l.name, " listen failed, ", err)
			return
		}
	}

	if l.bindToPort {
		for {
			if err := l.accept(lctx); err != nil {
				if nerr, ok := err.(net.Error); ok && nerr.Timeout() {
					log.DefaultLogger.Infof("listener %s stop accepting connections by deadline", l.name)
					return
				} else if ope, ok := err.(*net.OpError); ok {
					if !(ope.Timeout() && ope.Temporary()) {
						log.DefaultLogger.Errorf("not temp-timeout error:%s", err.Error())
					}
				} else {
					log.DefaultLogger.Errorf("unknown error while listener accepting:%s", err.Error())
				}
			}
		}
	}
}

func (l *listener) Stop() {
	l.rawl.SetDeadline(time.Now())
}

func (l *listener) ListenerTag() uint64 {
	return l.listenerTag
}

func (l *listener) ListenerFD() (uintptr, error) {
	file, err := l.rawl.File()
	if err != nil {
		log.DefaultLogger.Println(l.name, " listener fd not found : ", err)
		return 0, err
	}
	return file.Fd(), nil
}

func (l *listener) PerConnBufferLimitBytes() uint32 {
	return l.perConnBufferLimitBytes
}

func (l *listener) SetListenerCallbacks(cb types.ListenerEventListener) {
	l.cb = cb
}

func (l *listener) Close(lctx context.Context) error {
	l.cb.OnClose()
	return l.rawl.Close()
}

func (l *listener) listen(lctx context.Context) error {
	var err error

	var rawl *net.TCPListener
	if rawl, err = net.ListenTCP("tcp", l.localAddress.(*net.TCPAddr)); err != nil {
		return err
	}

	l.rawl = rawl

	return nil
}

func (l *listener) accept(lctx context.Context) error {
	rawc, err := l.rawl.Accept()

	if err != nil {
		return err
	}

	// TODO: use thread pool
	go func() {
		defer func() {
			if p := recover(); p != nil {
				fmt.Printf("panic %v", p)
				fmt.Println()

				debug.PrintStack()
			}
		}()

		l.cb.OnAccept(rawc, l.handOffRestoredDestinationConnections)
	}()

	return nil
}<|MERGE_RESOLUTION|>--- conflicted
+++ resolved
@@ -5,17 +5,12 @@
 	"fmt"
 	"net"
 	"runtime/debug"
+	"time"
 
 	"gitlab.alipay-inc.com/afe/mosn/pkg/api/v2"
 
 	"gitlab.alipay-inc.com/afe/mosn/pkg/log"
 	"gitlab.alipay-inc.com/afe/mosn/pkg/types"
-<<<<<<< HEAD
-=======
-	"net"
-	"runtime/debug"
-	"time"
->>>>>>> 044c6d28
 )
 
 // listener impl based on golang net package
