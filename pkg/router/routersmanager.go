--- conflicted
+++ resolved
@@ -64,27 +64,6 @@
 	routersMangerInstance = &routersManager{
 		routersMap: routersMap,
 	}
-<<<<<<< HEAD
-
-	return routersMangerInstance
-}
-
-// AddOrUpdateRouters used to add or update router
-func (rm *routersManager) AddOrUpdateRouters(routerConfig *v2.RouterConfiguration) error {
-
-	if routers, err := NewRouteMatcher(routerConfig); err != nil {
-		log.DefaultLogger.Errorf("AddOrUpdateRouters Error,  When NewRouteMatcher:", err.Error())
-		return err
-	} else {
-		if v, ok := rm.routersMap.Load(routerConfig.RouterConfigName); ok {
-			// update a router
-			if primaryRouters, ok := v.(*RoutersWrapper); ok {
-				primaryRouters.routers = routers
-			}
-
-		} else {
-			// new a router
-=======
 
 	return routersMangerInstance
 }
@@ -103,6 +82,12 @@
 		// NewRouteMatcher has error, doesn't update
 		if err != nil {
 			return err
+
+		} else {
+			// new a router
+			rm.routersMap.Store(routerConfig.RouterConfigName, &RoutersWrapper{
+				routers: routers,
+			})
 		}
 		
 		// else : update a router
@@ -119,33 +104,20 @@
 			return fmt.Errorf("Store RoutersWrapper %s with routers is nil",routerConfig.RouterConfigName)
 		// new routers
 		} else {
->>>>>>> 759a0887
 			rm.routersMap.Store(routerConfig.RouterConfigName, &RoutersWrapper{
 				routers: routers,
 			})
 		}
 	}
-<<<<<<< HEAD
-
-=======
->>>>>>> 759a0887
 	return nil
 }
 
 // AddOrUpdateRouters used to add or update router
-<<<<<<< HEAD
-func (rm *routersManager) GetRouterByListenerName(routerConfigName string) types.RouterWapper {
-
-	if value, ok := rm.routersMap.Load(routerConfigName); ok {
-		if router, ok := value.(*RoutersWrapper); ok {
-			return router
-=======
 func (rm *routersManager) GetRouterWrapperByListenerName(routerConfigName string) types.RouterWapper {
 
 	if value, ok := rm.routersMap.Load(routerConfigName); ok {
 		if routerWapper, ok := value.(*RoutersWrapper); ok {
 			return routerWapper
->>>>>>> 759a0887
 		}
 	}
 
