--- conflicted
+++ resolved
@@ -103,16 +103,8 @@
 
 [[constraint]]
   name = "github.com/tjfoc/gmsm"
-<<<<<<< HEAD
-  version = "1.2.0"
-=======
   version = "1.2.0"
 
 [[constraint]]
-  name = "github.com/basgys/goxml2json"
-  version = "v1.1.0"
-
-[[constraint]]
   name = "github.com/apache/dubbo-go-hessian2"
-  version = "v1.3.0"
->>>>>>> a0068338
+  version = "v1.3.0"